--- conflicted
+++ resolved
@@ -203,6 +203,8 @@
             assert response.status == HTTPAccepted.status_code, await response.text()
             result = await response.json()
             job_id = result["id"]
+            await jobs_client.long_polling_by_job_id(job_id, status="running")
+
         return job_id
 
     yield _f
@@ -210,11 +212,6 @@
     if job_id:
         await jobs_client.delete_job(job_id)
 
-<<<<<<< HEAD
-=======
-    await jobs_client.long_polling_by_job_id(job_id, status="running")
-    yield job_id
->>>>>>> 7735e0d4
 
 @pytest.fixture
 async def infinite_job(job_factory: Callable[[str], Awaitable[str]]) -> str:
@@ -244,9 +241,8 @@
             )
             while True:
                 try:
-                    async with docker.ping() as resp:
-                        assert resp.status == 200, await resp.text()
-                        return
+                    await docker.ping()
+                    return
                 except aiohttp.ClientError as e:
                     logging.info(
                         f"Failed to ping docker client: {proxy_client.url}: {e}"
