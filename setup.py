--- conflicted
+++ resolved
@@ -7,11 +7,7 @@
     "neuro_auth_client==19.10.5",
     "neuromation==20.4.15",
     "aioelasticsearch==0.6.0",
-<<<<<<< HEAD
     "aiodocker==0.18.6",
-=======
-    "aiodocker==0.18.4",
->>>>>>> 4b78004f
     "docker-image-py==0.1.10",
     "trafaret==2.0.2",
     "platform-logging==0.3",
