[metadata]
name = platform-monitoring
description = Neu.ro platform monitoring
url = https://github.com/neuro-inc/platform-monitoring
long_description = file: README.md, LICENSE
license = Apache 2
classifiers =
    License :: OSI Approved :: Apache 2
    Programming Language :: Python :: 3

[options]
zip_safe = False
python_requires = >=3.9
include_package_data = True
packages = find:
platforms = any
install_requires =
    aiohttp==3.8.1
<<<<<<< HEAD
    neuro-auth-client==22.6.0
    neuro-config-client==22.6.0a0
=======
    neuro-auth-client==22.6.1
    neuro-config-client==22.6.0
>>>>>>> fdd3c94a
    neuro-sdk==22.6.2
    aioelasticsearch==0.7.0
    elasticsearch<8.0.0
    docker-image-py==0.1.12
    trafaret==2.1.1
    neuro-logging==21.12.2
    aiohttp-cors==0.7.0
    aiobotocore==2.3.3
    iso8601==1.0.2

[options.entry_points]
console_scripts =
    platform-monitoring = platform_monitoring.api:main

[options.extras_require]
dev =
    mypy==0.960
    pre-commit==2.19.0
    codecov==2.1.12
    pytest==7.1.2
    pytest-asyncio==0.18.3
    pytest-cov==3.0.0
    python-jose==3.3.0

[flake8]
max-line-length = 88
ignore = N801,N802,N803,E252,W503,E133,E203,F541

[tool:pytest]
testpaths = tests
asyncio_mode = auto
filterwarnings=
    error
    ignore::DeprecationWarning:jose
    ignore::DeprecationWarning:aioelasticsearch
    ignore:Inheritance class AuthorizedSession from ClientSession is discouraged:DeprecationWarning:
markers =
    minikube

[coverage:run]
branch = True
source = platform_api

[mypy]
check_untyped_defs = True
disallow_any_generics = True
disallow_untyped_defs = True
follow_imports = silent
strict_optional = True
warn_redundant_casts = True
warn_unused_ignores = True

[mypy-aiohttp_security]
ignore_missing_imports = true

[mypy-aiohttp_security.api]
ignore_missing_imports = true

[mypy-async_exit_stack]
ignore_missing_imports = true

[mypy-async_generator]
ignore_missing_imports = true

[mypy-jose]
ignore_missing_imports = true

[mypy-neuro_auth_client.*]
ignore_missing_imports = true

[mypy-neuromation.*]
ignore_missing_imports = True

[mypy-pytest]
ignore_missing_imports = true

[mypy-_pytest.*]
ignore_missing_imports = true

[mypy-setuptools]
ignore_missing_imports = true

[mypy-aioelasticsearch.*]
ignore_missing_imports = true

[mypy-docker_image.*]
ignore_missing_imports = true

[mypy-trafaret]
ignore_missing_imports = true

[mypy-aiohttp_cors]
ignore_missing_imports = true

[mypy-aiobotocore.*]
ignore_missing_imports = true

[mypy-platform_config_client.*]
ignore_missing_imports = true

[mypy-iso8601]
ignore_missing_imports = true<|MERGE_RESOLUTION|>--- conflicted
+++ resolved
@@ -16,13 +16,8 @@
 platforms = any
 install_requires =
     aiohttp==3.8.1
-<<<<<<< HEAD
-    neuro-auth-client==22.6.0
-    neuro-config-client==22.6.0a0
-=======
     neuro-auth-client==22.6.1
-    neuro-config-client==22.6.0
->>>>>>> fdd3c94a
+    neuro-config-client==22.6.1a1
     neuro-sdk==22.6.2
     aioelasticsearch==0.7.0
     elasticsearch<8.0.0
