[metadata]
name = platform_monitoring
description = Neu.ro platform monitoring
long_description = file: README.md
long_description_content_type = text/markdown
url = https://github.com/neuro-inc/platform-monitoring
license = Apache 2
license_files = LICENSE
classifiers =
    License :: OSI Approved :: Apache 2
    Programming Language :: Python :: 3
    Programming Language :: Python :: 3 :: Only

[options]
packages = find:
install_requires =
<<<<<<< HEAD
    aiobotocore==2.21.1
    aiohttp[speedups]==3.11.11
=======
    aiobotocore==2.16.1
    aiohttp[speedups]==3.11.18
>>>>>>> 848b9e27
    aioitertools==0.12.0
    apolo-sdk==24.12.3
    cachetools==5.5.2
    docker-image-py==0.1.13
    elasticsearch<8.0.0
    iso8601==2.1.0
    neuro-auth-client==24.8.0
    neuro-config-client==25.2.0
    neuro-logging==24.4.0
    orjson
    trafaret==2.1.1
    uvloop
python_requires = >=3.11
include_package_data = True
platforms = any
zip_safe = False

[options.entry_points]
console_scripts =
    platform-monitoring-api = platform_monitoring.api:main
    platform-monitoring-logs-compact = platform_monitoring.log_compact:main

[options.extras_require]
dev =
    mypy
    pre-commit
    pytest==8.3.5
    pytest-asyncio==0.21.2
    pytest-cov==6.1.1
    pytest-xdist==3.6.1
    python-jose==3.3.0
    ruff
    types-cachetools

[flake8]
max-line-length = 88
ignore = N801,N802,N803,E252,W503,E133,E203,F541

[tool:pytest]
testpaths = tests
asyncio_mode = auto
filterwarnings =
    error
    ignore::DeprecationWarning:jose
    ignore:Inheritance class AuthorizedSession from ClientSession is discouraged:DeprecationWarning:
    ignore:ssl.PROTOCOL_TLS is deprecated:DeprecationWarning:

[coverage:run]
branch = True
source = platform_api

[mypy]
check_untyped_defs = True
disallow_any_generics = True
disallow_untyped_defs = True
follow_imports = silent
strict_optional = True
warn_redundant_casts = True
warn_unused_ignores = True

[mypy-aiohttp_security]
ignore_missing_imports = true

[mypy-aiohttp_security.api]
ignore_missing_imports = true

[mypy-async_exit_stack]
ignore_missing_imports = true

[mypy-async_generator]
ignore_missing_imports = true

[mypy-jose]
ignore_missing_imports = true

[mypy-neuro_auth_client.*]
ignore_missing_imports = true

[mypy-neuromation.*]
ignore_missing_imports = True

[mypy-pytest]
ignore_missing_imports = true

[mypy-_pytest.*]
ignore_missing_imports = true

[mypy-setuptools]
ignore_missing_imports = true

[mypy-docker_image.*]
ignore_missing_imports = true

[mypy-trafaret]
ignore_missing_imports = true

[mypy-aiobotocore.*]
ignore_missing_imports = true

[mypy-botocore.*]
ignore_missing_imports = true

[mypy-platform_config_client.*]
ignore_missing_imports = true

[mypy-iso8601]
ignore_missing_imports = true<|MERGE_RESOLUTION|>--- conflicted
+++ resolved
@@ -14,13 +14,8 @@
 [options]
 packages = find:
 install_requires =
-<<<<<<< HEAD
     aiobotocore==2.21.1
-    aiohttp[speedups]==3.11.11
-=======
-    aiobotocore==2.16.1
     aiohttp[speedups]==3.11.18
->>>>>>> 848b9e27
     aioitertools==0.12.0
     apolo-sdk==24.12.3
     cachetools==5.5.2
