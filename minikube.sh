--- conflicted
+++ resolved
@@ -3,8 +3,6 @@
 
 export GKE_DOCKER_REGISTRY=gcr.io
 export GKE_PROJECT_ID=light-reality-205619
-
-GKE_PREFIX=$GKE_DOCKER_REGISTRY/$GKE_PROJECT_ID
 
 
 function minikube::start {
@@ -15,10 +13,6 @@
     minikube start --kubernetes-version=v1.14.10
     minikube addons enable registry
     kubectl config use-context minikube
-<<<<<<< HEAD
-    # minikube tunnel &
-=======
->>>>>>> 46116f59
 }
 
 function minikube::load_images {
