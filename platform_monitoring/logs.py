from __future__ import annotations

import abc
import asyncio
import io
import logging
import sys
import time
import zlib
from collections.abc import (
    AsyncGenerator,
    AsyncIterator,
    Awaitable,
    Callable,
    Iterable,
    Sequence,
)
from contextlib import AbstractAsyncContextManager, aclosing, suppress
from dataclasses import dataclass, field, replace
from datetime import UTC, datetime, timedelta
from itertools import islice
from pathlib import Path
from types import TracebackType
from typing import IO, Any, NamedTuple, Self, cast

import aiohttp
import botocore.exceptions
import orjson
from aiobotocore.client import AioBaseClient
from aiobotocore.response import StreamingBody
from aioitertools.asyncio import as_generated
from cachetools import LRUCache
from elasticsearch import AsyncElasticsearch, RequestError
from elasticsearch.helpers import async_scan
from iso8601 import ParseError
from neuro_logging import trace, trace_cm

from .base import LogReader
from .kube_client import ContainerStatus, JobNotFoundException, KubeClient
from .loki_client import LokiClient
from .utils import asyncgeneratorcontextmanager, parse_date


logger = logging.getLogger(__name__)


class SplitInterval(NamedTuple):
    start_ts: int
    end_ts: int


DEFAULT_ARCHIVE_DELAY = 3.0 * 60
ZLIB_WBITS = 16 + zlib.MAX_WBITS

error_prefixes = (
    b"rpc error: code =",
    # failed to try resolving symlinks in path "/var/log/pods/xxx.log":
    # lstat /var/log/pods/xxx.log: no such file or directory
    b"failed to try resolving",
    # Unable to retrieve container logs for docker://xxxx
    b"Unable to retrieve",
)
max_error_prefix_len = max(map(len, error_prefixes))


async def filter_out_rpc_error(stream: aiohttp.StreamReader) -> AsyncIterator[bytes]:  # noqa: C901
    # https://github.com/neuromation/platform-api/issues/131
    # k8s API (and the underlying docker API) sometimes returns an rpc
    # error as the last log line. it says that the corresponding container
    # does not exist. we should try to not expose such internals, but only
    # if it is the last line indeed.

    _is_line_start = True
    unread_buffer = b""

    async def read_chunk(*, min_line_length: int) -> tuple[bytes, bool]:
        nonlocal _is_line_start, unread_buffer
        chunk = io.BytesIO()
        is_line_start = _is_line_start
        while True:
            if unread_buffer:
                data = unread_buffer
                unread_buffer = b""
            else:
                data = await stream.readany()
                if not data:
                    break
            n_pos = data.find(b"\n") + 1
            _is_line_start = bool(n_pos)
            if n_pos:
                line, tail = data[:n_pos], data[n_pos:]
                if tail:
                    unreadline(tail)
                chunk.write(line)
                break
            chunk.write(data)
            if not is_line_start or chunk.tell() >= min_line_length:
                # if this chunk is somewhere in the middle of the line, we
                # want to return immediately without waiting for the rest of
                # `min_chunk_length`
                break

        return chunk.getvalue(), is_line_start

    async def readline() -> bytes:
        nonlocal _is_line_start, unread_buffer
        _is_line_start = True
        if unread_buffer:
            n_pos = unread_buffer.find(b"\n") + 1
            if n_pos:
                line = unread_buffer[:n_pos]
                unread_buffer = unread_buffer[n_pos:]
            else:
                line = unread_buffer
                unread_buffer = b""
                line += await stream.readline()
        else:
            line = await stream.readline()
        return line

    def unreadline(data: bytes) -> None:
        nonlocal _is_line_start, unread_buffer
        _is_line_start = True
        unread_buffer = data + unread_buffer

    while True:
        chunk, is_line_start = await read_chunk(min_line_length=max_error_prefix_len)
        # 1. `chunk` may not be a whole line, ending with "\n";
        # 2. `chunk` may be the beginning of a line with the min length of
        # `max_error_prefix_len`.
        if is_line_start and chunk.startswith(error_prefixes):
            unreadline(chunk)
            line = await readline()
            next_chunk, _ = await read_chunk(min_line_length=1)
            if next_chunk:
                logging.warning("An rpc error line was not at the end of the log")
                chunk = line
                unreadline(next_chunk)
            else:
                logging.info("Skipping an rpc error line at the end of the log")
                break
        if not chunk:
            break
        yield chunk


class PodContainerLogReader(LogReader):
    def __init__(
        self,
        client: KubeClient,
        pod_name: str,
        container_name: str,
        namespace: str,
        client_conn_timeout_s: float | None = None,
        client_read_timeout_s: float | None = None,
        *,
        previous: bool = False,
        since: datetime | None = None,
        timestamps: bool = False,
        debug: bool = False,
    ) -> None:
        self._client = client
        self._pod_name = pod_name
        self._container_name = container_name
        self._namespace = namespace
        self._client_conn_timeout_s = client_conn_timeout_s
        self._client_read_timeout_s = client_read_timeout_s
        self._previous = previous
        self._since = since
        self._timestamps = timestamps
        self._debug = debug

        self._stream_cm: (AbstractAsyncContextManager[aiohttp.StreamReader]) | None = (
            None
        )
        self._iterator: AsyncIterator[bytes] | None = None

    async def __aenter__(self) -> AsyncIterator[bytes]:
        await self._client.wait_pod_is_not_waiting(
            self._pod_name,
            container_name=self._container_name,
            namespace=self._namespace,
        )
        kwargs: dict[str, Any] = {}
        if self._client_conn_timeout_s is not None:
            kwargs["conn_timeout_s"] = self._client_conn_timeout_s
        if self._client_read_timeout_s is not None:
            kwargs["read_timeout_s"] = self._client_read_timeout_s
        if self._previous:
            kwargs["previous"] = True
        if self._since:
            kwargs["since"] = self._since
        if self._timestamps:
            kwargs["timestamps"] = True
        self._stream_cm = self._client.create_pod_container_logs_stream(
            pod_name=self._pod_name,
            container_name=self._container_name,
            namespace=self._namespace,
            **kwargs,
        )
        assert self._stream_cm
        stream = await self._stream_cm.__aenter__()
        if self._debug:
            self._iterator = stream.iter_any()
        else:
            self._iterator = filter_out_rpc_error(stream)
        return self._iterator

    async def __aexit__(
        self,
        exc_type: type[BaseException] | None,
        exc_value: BaseException | None,
        traceback: TracebackType | None,
    ) -> None:
        assert self._iterator
        if hasattr(self._iterator, "aclose"):
            await self._iterator.aclose()
        assert self._stream_cm
        stream_cm = self._stream_cm
        self._stream_cm = None
        await stream_cm.__aexit__(exc_type, exc_value, traceback)


class ElasticsearchLogReader(LogReader):
    def __init__(
        self,
        es_client: AsyncElasticsearch,
        namespace_name: str,
        pod_name: str,
        container_name: str,
        *,
        since: datetime | None = None,
        timestamps: bool = False,
    ) -> None:
        super().__init__(timestamps=timestamps)

        self._es_client = es_client
        self._index = "logstash-*"
        self._doc_type = "fluent-bit"
        self._namespace_name = namespace_name
        self._pod_name = pod_name
        self._container_name = container_name
        self._since = since
        self._scan_cm: (
            AbstractAsyncContextManager[AsyncGenerator[dict[str, Any]]] | None
        ) = None
        self._scan: AsyncGenerator[dict[str, Any]] | None = None
        self._iterator: AsyncIterator[bytes] | None = None

    def _combine_search_query(self) -> dict[str, Any]:
        terms = [
            {"term": {"kubernetes.namespace_name.keyword": self._namespace_name}},
            {"term": {"kubernetes.pod_name.keyword": self._pod_name}},
            {"term": {"kubernetes.container_name.keyword": self._container_name}},
        ]
        return {"query": {"bool": {"must": terms}}, "sort": [{"@timestamp": "asc"}]}

    async def __aenter__(self) -> AsyncIterator[bytes]:
        query = self._combine_search_query()
        scan = cast(
            AsyncGenerator[Any],
            async_scan(
                self._es_client,
                index=self._index,
                doc_type=self._doc_type,
                # scroll="1m" means that the requested search context will be
                # preserved in the ES cluster for at most 1 minutes. in other
                # words, our client code has up to 1 minute to process previous
                # results and fetch next ones.
                scroll="1m",
                raise_on_error=False,
                query=query,
                preserve_order=True,
                size=100,
            ),
        )
        try:
            self._scan_cm = aclosing(scan)
            self._scan = await self._scan_cm.__aenter__()
        except RequestError:
            pass
        self._iterator = self._iterate()
        return self._iterator

    async def __aexit__(
        self,
        exc_type: type[BaseException] | None,
        exc_value: BaseException | None,
        traceback: TracebackType | None,
    ) -> None:
        assert self._iterator
        await self._iterator.aclose()  # type: ignore
        scan_cm = self._scan_cm
        self._scan_cm = None
        self._scan = None
        if scan_cm is not None:
            await scan_cm.__aexit__(exc_type, exc_value, traceback)

    async def _iterate(self) -> AsyncIterator[bytes]:
        if self._scan is None:
            return
        async for doc in self._scan:
            try:
                source = doc["_source"]
                time_str = source.get("@timestamp", source.get("time"))
                time = parse_date(time_str)
                if self._since is not None and time < self._since:
                    continue
                self.last_time = time
                log = source["log"]
                yield self.encode_log(time_str, log)
            except Exception:
                logger.exception("Invalid log entry: %r", doc)
                raise


@dataclass(frozen=True)
class S3LogFile:
    key: str
    records_count: int
    size: int
    first_record_time: datetime
    last_record_time: datetime

    def to_primitive(self) -> dict[str, Any]:
        return {
            "key": self.key,
            "records_count": self.records_count,
            "size": self.size,
            "first_record_time": self.first_record_time.isoformat(),
            "last_record_time": self.last_record_time.isoformat(),
        }

    @classmethod
    def from_primitive(cls, data: dict[str, Any]) -> S3LogFile:
        return cls(
            key=data["key"],
            records_count=data["records_count"],
            size=data["size"],
            first_record_time=datetime.fromisoformat(data["first_record_time"]),
            last_record_time=datetime.fromisoformat(data["last_record_time"]),
        )


@dataclass(frozen=True)
class S3LogsMetadata:
    log_files: Sequence[S3LogFile] = field(default_factory=list, repr=False)
    last_compaction_time: datetime | None = None
    last_merged_key: str | None = None

    def get_log_keys(self, *, since: datetime | None = None) -> list[str]:
        if since is None:
            return [f.key for f in self.log_files]
        return [f.key for f in self.log_files if since <= f.last_record_time]

    def add_log_files(
        self,
        files: Iterable[S3LogFile],
        *,
        last_merged_key: str,
        compaction_time: datetime,
    ) -> S3LogsMetadata:
        return replace(
            self,
            log_files=[*self.log_files, *files],
            last_merged_key=last_merged_key,
            last_compaction_time=compaction_time,
        )

    def delete_last_log_file(self) -> S3LogsMetadata:
        return replace(self, log_files=self.log_files[:-1])

    def to_primitive(self) -> dict[str, Any]:
        return {
            "log_files": [f.to_primitive() for f in self.log_files],
            "last_compaction_time": (
                self.last_compaction_time.isoformat()
                if self.last_compaction_time
                else None
            ),
            "last_merged_key": self.last_merged_key,
        }

    @classmethod
    def from_primitive(cls, data: dict[str, Any]) -> S3LogsMetadata:
        return cls(
            log_files=[S3LogFile.from_primitive(f) for f in data["log_files"]],
            last_compaction_time=(
                datetime.fromisoformat(data["last_compaction_time"])
                if data.get("last_compaction_time")
                else None
            ),
            last_merged_key=data["last_merged_key"],
        )


class S3LogsMetadataStorage:
    METADATA_KEY_PREFIX = "metadata"

    def __init__(
        self,
        s3_client: AioBaseClient,
        bucket_name: str,
        *,
        cache_metadata: bool = False,
        max_cache_size: int = 1000,
    ) -> None:
        self._s3_client = s3_client
        self._bucket_name = bucket_name
        self._cache_metadata = cache_metadata
        self._cache: LRUCache[str, S3LogsMetadata] = LRUCache(max_cache_size)

    @property
    def bucket_name(self) -> str:
        return self._bucket_name

    @classmethod
    def get_metadata_key(cls, pod_name: str) -> str:
        return f"{cls.METADATA_KEY_PREFIX}/{pod_name}.json"

    async def get(self, pod_name: str) -> S3LogsMetadata:
        metadata = None
        if self._cache_metadata:
            metadata = self._cache.get(pod_name)
        if metadata is None:
            async with trace_cm("get_from_s3"):
                try:
                    metadata = await self._get_from_s3(pod_name)
                except s3_client_error("NoSuchKey"):
                    metadata = S3LogsMetadata()
                if self._cache_metadata:
                    self._cache[pod_name] = metadata
        return metadata

    async def _get_from_s3(self, pod_name: str) -> S3LogsMetadata:
        response = await self._s3_client.get_object(
            Bucket=self._bucket_name,
            Key=self.get_metadata_key(pod_name),
        )
        async with response["Body"]:
            raw_data = await response["Body"].read()
            data = orjson.loads(raw_data)
            return S3LogsMetadata.from_primitive(data)

    async def put(self, pod_name: str, metadata: S3LogsMetadata) -> None:
        await self._put_to_s3(pod_name, metadata)
        if self._cache_metadata:
            self._cache[pod_name] = metadata

    @trace
    async def _put_to_s3(self, pod_name: str, metadata: S3LogsMetadata) -> None:
        await self._s3_client.put_object(
            Bucket=self._bucket_name,
            Key=self.get_metadata_key(pod_name),
            Body=orjson.dumps(metadata.to_primitive()),
        )


class S3LogsMetadataService:
    RAW_LOG_KEY_PREFIX = "kube.var.log.containers."
    RAW_LOG_KEY_PREFIX_FORMAT = (
        "kube.var.log.containers.{pod_name}_{namespace_name}_{container_name}"
    )
    CLEANUP_KEY_PREFIX = "cleanup"

    def __init__(
        self,
        s3_client: AioBaseClient,
        metadata_storage: S3LogsMetadataStorage,
        kube_namespace_name: str,
    ) -> None:
        self._s3_client = s3_client
        self._metadata_storage = metadata_storage
        self._kube_namespace_name = kube_namespace_name

    @property
    def bucket_name(self) -> str:
        return self._metadata_storage.bucket_name

    def _get_prefix(self, pod_name: str) -> str:
        return self.RAW_LOG_KEY_PREFIX_FORMAT.format(
            namespace_name=self._kube_namespace_name,
            pod_name=pod_name,
            container_name=pod_name,
        )

    @trace
    async def get_metadata(self, pod_name: str) -> S3LogsMetadata:
        return await self._metadata_storage.get(pod_name)

    @trace
    async def update_metadata(self, pod_name: str, metadata: S3LogsMetadata) -> None:
        await self._metadata_storage.put(pod_name, metadata)

    @trace
    async def get_log_keys(
        self, pod_name: str, *, since: datetime | None = None
    ) -> list[str]:
        metadata = await self._metadata_storage.get(pod_name)
        keys = metadata.get_log_keys(since=since)
        raw_keys = await self.get_raw_log_keys(pod_name, since=since)
        if metadata.last_merged_key and keys:
            try:
                last_merged_key_index = raw_keys.index(metadata.last_merged_key)
                raw_keys = raw_keys[last_merged_key_index + 1 :]
            except ValueError:
                pass
        keys.extend(raw_keys)
        return keys

    @trace
    async def get_raw_log_keys(
        self, pod_name: str, *, since: datetime | None = None
    ) -> list[str]:
        since_time_str = f"{since:%Y%m%d%H%M}" if since else ""
        paginator = self._s3_client.get_paginator("list_objects_v2")
        keys = []
        async for page in paginator.paginate(
            Bucket=self.bucket_name, Prefix=self._get_prefix(pod_name)
        ):
            for obj in page.get("Contents", ()):
                key = obj["Key"]
                # get time slice from s3 key
                time_slice_str = Path(key).name.split(".")[0].split("_")
                start_time_str = time_slice_str[0]
                index = int(time_slice_str[-1])
                if start_time_str >= since_time_str:
                    keys.append((start_time_str, index, key))
        keys.sort()  # order keys by time slice
        return [key[-1] for key in keys]

    @trace
    async def get_pods_compact_queue(self, compact_interval: float = 3600) -> list[str]:
        time_threshold = _utcnow() - timedelta(seconds=compact_interval)
        paginator = self._s3_client.get_paginator("list_objects_v2")
        pod_names = []
        async for page in paginator.paginate(
            Bucket=self.bucket_name, Prefix=self.RAW_LOG_KEY_PREFIX, Delimiter="_"
        ):
            for prefix in page.get("CommonPrefixes", ()):
                prefix = prefix["Prefix"]
                pod_name = prefix[len(self.RAW_LOG_KEY_PREFIX) : -1]
                metadata = await self._metadata_storage.get(pod_name)
                if (
                    metadata.last_compaction_time is None
                    or metadata.last_compaction_time <= time_threshold
                ):
                    pod_names.append(pod_name)
        return pod_names

    @trace
    async def get_pods_cleanup_queue(self, cleanup_interval: float = 3600) -> list[str]:
        time_threshold = _utcnow() - timedelta(seconds=cleanup_interval)
        paginator = self._s3_client.get_paginator("list_objects_v2")
        pod_names = []
        async for page in paginator.paginate(
            Bucket=self.bucket_name, Prefix=f"{self.CLEANUP_KEY_PREFIX}/"
        ):
            for obj in page.get("Contents", ()):
                key = obj["Key"]
                pod_name = key[len(self.CLEANUP_KEY_PREFIX) + 1 :]
                metadata = await self._metadata_storage.get(pod_name)
                if (
                    metadata.last_compaction_time is None
                    or metadata.last_compaction_time <= time_threshold
                ):
                    pod_names.append(pod_name)
        return pod_names

    @trace
    async def add_pod_to_cleanup_queue(self, pod_name: str) -> None:
        await self._s3_client.put_object(
            Bucket=self.bucket_name,
            Key=f"{self.CLEANUP_KEY_PREFIX}/{pod_name}",
            Body=b"",
        )

    @trace
    async def remove_pod_from_cleanup_queue(self, pod_name: str) -> None:
        await self._s3_client.delete_object(
            Bucket=self.bucket_name, Key=f"{self.CLEANUP_KEY_PREFIX}/{pod_name}"
        )


@dataclass(frozen=True)
class S3LogRecord:
    time: datetime
    time_str: str
    message: str
    container_id: str
    stream: str = "stdout"

    @classmethod
    def parse(
        cls, line: bytes, fallback_time: datetime, *, container_id: str
    ) -> S3LogRecord:
        data = orjson.loads(line.decode(errors="replace"))
        time_str, time = cls._parse_time(data, fallback_time)
        return cls(
            time_str=time_str,
            time=time,
            message=cls._parse_message(data),
            container_id=container_id,
            stream=data.get("stream", cls.stream),
        )

    @classmethod
    def _parse_time(
        cls, data: dict[str, Any], default_time: datetime
    ) -> tuple[str, datetime]:
        time_str = data.get("time")
        if time_str:
            return (time_str, parse_date(time_str))
        # There are cases when unparsed log records are pushed to
        # object storage, the reasons of this behavior are unknown for now.
        # If there is no time key then record is considered not parsed by Fluent Bit.
        # We can try to parse time from container runtime log message.
        msg = data.get("log", "")
        if result := cls._parse_time_from_message(msg):
            return result
        time_str = default_time.strftime("%Y-%m-%dT%H:%M:%S.%f")
        return (time_str, default_time)

    @classmethod
    def _parse_time_from_message(cls, msg: str) -> tuple[str, datetime] | None:
        time_end = msg.find(" ")
        if time_end > 0:
            time_str = msg[:time_end]
            with suppress(ParseError):
                return (time_str, parse_date(time_str))
        return None

    @classmethod
    def _parse_message(cls, data: dict[str, Any]) -> str:
        log = data.get("log", "")
        if "time" in data:
            return log
        # If there is no time key then record is considered not parsed by Fluent Bit.
        # We need to extract raw message from container runtime log message.
        log_arr = log.split(" ", 3)
        return log_arr[-1] if len(log_arr) == 4 else log


class S3FileReader:
    def __init__(
        self,
        s3_client: AioBaseClient,
        bucket_name: str,
        key: str,
        chunk_size: int = 1024,
    ) -> None:
        self._s3_client = s3_client
        self._bucket_name = bucket_name
        self._key = key
        self._chunk_size = chunk_size
        self._loop = asyncio.get_event_loop()

    @classmethod
    def _is_compressed(cls, response: Any) -> bool:
        return response["ContentType"] == "application/x-gzip"

    async def iter_lines(self) -> AsyncIterator[bytes]:
        response = await self._s3_client.get_object(
            Bucket=self._bucket_name, Key=self._key
        )

        async with response["Body"]:
            if self._is_compressed(response):
                line_iterator = self._iter_decompressed_lines(response["Body"])
            else:
                line_iterator = response["Body"].iter_lines(chunk_size=self._chunk_size)

            async with aclosing(line_iterator):
                async for line in line_iterator:
                    yield line

    async def _iter_decompressed_lines(
        self, body: StreamingBody
    ) -> AsyncGenerator[bytes]:
        decompress_obj = zlib.decompressobj(wbits=ZLIB_WBITS)
        pending = b""
        async for chunk in body.iter_chunks(chunk_size=self._chunk_size):
            chunk_d = await asyncio.to_thread(decompress_obj.decompress, chunk)
            if chunk_d:
                lines = chunk_d.splitlines()
                lines[0] = pending + lines[0]
                for i in range(len(lines) - 1):
                    yield lines[i]
                if chunk_d.endswith(b"\n"):
                    pending = b""
                    yield lines[-1]
                else:
                    pending = lines[-1]
        chunk_d = await asyncio.to_thread(decompress_obj.flush)
        if chunk_d:
            pending += chunk_d
        if pending:
            for line in pending.splitlines():
                yield line


class S3LogRecordsWriter:
    LOGS_KEY_PREFIX = "logs"

    def __init__(
        self,
        s3_client: AioBaseClient,
        bucket_name: str,
        pod_name: str,
        size_limit: int = 10 * 1024**2,
        buffer: IO[bytes] | None = None,
        write_buffer_attempts: int = 4,
        write_buffer_timeout: int = 10,
    ) -> None:
        self._s3_client = s3_client
        self._bucket_name = bucket_name
        self._size_limit = size_limit
        self._write_buffer_attempts = write_buffer_attempts
        self._write_buffer_timeout = write_buffer_timeout

        self._buffer = io.BytesIO() if buffer is None else buffer
        self._buffer.seek(0)
        self._buffer.truncate(0)
        self._compress_obj = zlib.compressobj(wbits=ZLIB_WBITS)

        self._key_prefix = self.get_key_prefix(pod_name)
        self._time = _utcnow().strftime("%Y%m%d%H%M")
        self._container_id: str
        self._size = 0
        self._records_count = 0
        self._first_record_time: datetime
        self._last_record_time: datetime
        self._output_files: list[S3LogFile] = []

    @classmethod
    def get_key_prefix(cls, pod_name: str) -> str:
        return f"{cls.LOGS_KEY_PREFIX}/{pod_name}"

    async def __aenter__(self) -> Self:
        return self

    async def __aexit__(
        self, exc_type: type[BaseException] | None, *args: object
    ) -> None:
        if exc_type is None:
            await self._flush()

    async def _flush(self) -> None:
        if self._size == 0:
            return

        self._buffer.write(self._compress_obj.flush())
        self._buffer.seek(0)

        key = (
            f"{self._key_prefix}/{self._container_id}/"
            f"{self._time}_{time.monotonic_ns()}.gz"
        )
        file = S3LogFile(
            key=key,
            records_count=self._records_count,
            size=self._size,
            first_record_time=self._first_record_time,
            last_record_time=self._last_record_time,
        )
        logger.info("Flushing records to %s", file)
        await self._put_buffer_to_s3(key)
        self._output_files.append(file)
        self._compress_obj = zlib.compressobj(wbits=ZLIB_WBITS)
        self._buffer.seek(0)
        self._buffer.truncate(0)
        self._records_count = 0
        self._size = 0

    async def _put_buffer_to_s3(self, key: str) -> None:
        last_err = None
        for _ in range(self._write_buffer_attempts):
            try:
                await asyncio.wait_for(
                    self._s3_client.put_object(
                        Bucket=self._bucket_name,
                        Key=key,
                        Body=self._buffer,
                        ContentType="application/x-gzip",
                    ),
                    self._write_buffer_timeout,
                )
                return
            except TimeoutError as err:
                last_err = err
                logger.warning("Timeout while flushing records")
        else:
            assert last_err
            raise last_err

    async def write(self, record: S3LogRecord) -> None:
        if self._size and self._container_id != record.container_id:
            await self._flush()

        self._container_id = record.container_id
        record_encoded = self.encode_record(record)

        if self._size + len(record_encoded) > self._size_limit:
            await self._flush()

        if self._records_count == 0:
            self._first_record_time = record.time

        data = self._compress_obj.compress(record_encoded)
        self._buffer.write(data)
        self._size += len(record_encoded)
        self._records_count += 1
        self._last_record_time = record.time

    def encode_record(self, record: S3LogRecord) -> bytes:
        body = {"time": record.time_str, "log": record.message}
        if record.stream != S3LogRecord.stream:
            body["stream"] = record.stream
        return orjson.dumps(body) + b"\n"

    def get_output_files(self) -> list[S3LogFile]:
        return self._output_files.copy()


class S3LogRecordsReader:
    def __init__(self, s3_client: AioBaseClient, bucket_name: str) -> None:
        self._s3_client = s3_client
        self._bucket_name = bucket_name

    async def iter_records(
        self, keys: str | Iterable[str]
    ) -> AsyncIterator[S3LogRecord]:
        if isinstance(keys, str):
            keys = [keys]

        fallback_time = None

        for key in keys:
            reader = S3FileReader(self._s3_client, self._bucket_name, key)
            container_id = self._get_key_container_id(key)

            if fallback_time is None:
                fallback_time = self._get_key_time(key)
            else:
                fallback_time = max(fallback_time, self._get_key_time(key))

            async for line in reader.iter_lines():
                try:
                    record = S3LogRecord.parse(
                        line, fallback_time, container_id=container_id
                    )
                    fallback_time = record.time
                    yield record
                except Exception:
                    logger.exception("Invalid log entry: %r", line)
                    raise

    @classmethod
    def _get_key_time(cls, key: str) -> datetime:
        time_str = Path(key).name.split("_")[0]
        return datetime.strptime(time_str, "%Y%m%d%H%M").replace(tzinfo=UTC)

    @classmethod
    def _get_key_container_id(cls, key: str) -> str:
        container_id = key.split("/")[-2].split("-")[-1]
        if container_id.endswith(".log"):
            return container_id[:-4]
        return container_id


class S3LogReader(LogReader):
    def __init__(
        self,
        s3_client: AioBaseClient,
        metadata_service: S3LogsMetadataService,
        pod_name: str,
        *,
        since: datetime | None = None,
        timestamps: bool = False,
        debug: bool = False,
    ) -> None:
        super().__init__(timestamps=timestamps)

        self._record_reader = S3LogRecordsReader(
            s3_client, metadata_service.bucket_name
        )
        self._metadata_service = metadata_service
        self._pod_name = pod_name
        self._since = since
        self._debug = debug
        self._iterator: AsyncIterator[bytes] | None = None

    async def __aenter__(self) -> AsyncIterator[bytes]:
        self._iterator = self._iterate()
        return self._iterator

    async def __aexit__(self, *args: object) -> None:
        assert self._iterator
        await self._iterator.aclose()  # type: ignore

    async def _iterate(self) -> AsyncIterator[bytes]:
        keys = await self._metadata_service.get_log_keys(
            self._pod_name, since=self._since
        )

        for key in keys:
            async for record in self._record_reader.iter_records(key):
                if self._since is not None and record.time < self._since:
                    continue
                self.last_time = record.time
                if self._debug and key:
                    yield f"~~~ From file {Path(key).name}\n".encode()
                    key = ""
                yield self.encode_log(record.time_str, record.message)


class LogsService(abc.ABC):
    @asyncgeneratorcontextmanager
    async def get_pod_log_reader(  # noqa: C901
        self,
        pod_name: str,
        namespace: str,
        *,
        since: datetime | None = None,
        separator: bytes | None = None,
        timestamps: bool = False,
        timeout_s: float = 10.0 * 60,
        interval_s: float = 1.0,
        archive_delay_s: float = DEFAULT_ARCHIVE_DELAY,
        debug: bool = False,
        stop_func: Callable[[], Awaitable[bool]] | None = None,
    ) -> AsyncGenerator[bytes]:
        archive_delay = timedelta(seconds=archive_delay_s)
        if stop_func is None:

            async def stop_func() -> bool:
                await asyncio.sleep(interval_s)
                return False

        def get_last_start(status: ContainerStatus) -> datetime | None:
            if status.is_running:
                return status.started_at
            if status.is_pod_terminated:
                finish = status.finished_at
                if finish is not None and _utcnow() - finish < archive_delay:
                    return status.started_at
            return None

        try:
            status = await self.get_container_status(pod_name, namespace)
            start = get_last_start(status)
        except JobNotFoundException:
            start = None

        has_archive = False
        is_pod_terminated = False
        prev_finish = _utcnow()
        until = start
        while True:
            request_time = _utcnow()
            until = until or request_time
            log_reader = self.get_pod_archive_log_reader(
                pod_name, namespace, since=since, timestamps=timestamps, debug=debug
            )
            if debug:
                yield (
                    f"~~~ Archive logs from {since} to {until} (started at {start})\n"
                ).encode()
            async with log_reader as it:
                async for chunk in it:
                    assert log_reader.last_time
                    if log_reader.last_time >= until:
                        try:
                            status = await self.get_container_status(
                                pod_name, namespace
                            )
                            start = get_last_start(status)
                        except JobNotFoundException:
                            start = None
                        if start is not None:
                            if start > until:
                                until = start
                            else:
                                first = await self.get_first_log_entry_time(
                                    pod_name, timeout_s=archive_delay_s
                                )
                                if (
                                    first
                                    and self.__class__.__name__
                                    == "ElasticsearchLogsService"
                                ):
                                    # Es time logs precision is 1ms, so we micro -> ms
                                    first = first.replace(
                                        microsecond=first.microsecond // 1000 * 1000
                                    )
                                until = first or start
                                if log_reader.last_time >= until:
                                    since = until
                                    # There is a line in the container logs,
                                    # and it is already archived. All lines
                                    # before that line are already read from
                                    # archive and output. Stop reading from
                                    # archive and start reading from container.
                                    break
                        else:
                            until = _utcnow()
                    has_archive = True
                    yield chunk
                else:
                    # No log line with timestamp >= until is found.
                    if log_reader.last_time:
                        prev_finish = log_reader.last_time
                        since = log_reader.last_time + datetime.resolution
                    try:
                        status = await self.get_container_status(pod_name, namespace)
                        start = get_last_start(status)
                        prev_finish = status.finished_at or prev_finish
                        is_pod_terminated = status.is_pod_terminated
                    except JobNotFoundException:
                        start = None
                    if start is not None:
                        if start > until:
                            until = start
                            continue
                        first = await self.get_first_log_entry_time(
                            pod_name, timeout_s=archive_delay_s
                        )
                        if first is not None:
                            if first > until:
                                until = first
                                continue
                            # Start reading from container.
                            break
                        if is_pod_terminated and first is None:
                            return
                    elif is_pod_terminated:
                        return

                    if request_time - prev_finish < archive_delay:
                        assert stop_func is not None
                        if not await stop_func():
                            until = None
                            continue
            # Start reading from container.
            break

        if is_pod_terminated and start is None:
            return

        if not has_archive:
            separator = None

        try:
            if start is None:
                status = await self.wait_pod_is_running(
                    pod_name, start, timeout_s=timeout_s, interval_s=interval_s
                )
                start = status.started_at
            if start is not None and (since is None or since < start):
                since = start

            while True:
                async with self.get_pod_live_log_reader(
                    pod_name, namespace, since=since, timestamps=timestamps, debug=debug
                ) as it:
                    if debug:
                        if separator:
                            yield separator + b"\n"
                            separator = None
                        yield (
                            f"~~~ Live logs from {since} (started at {start})\n"
                        ).encode()
                    async for chunk in it:
                        if separator:
                            yield separator + b"\n"
                            separator = None
                        yield chunk

                if not status.can_restart:
                    break
                status = await self.wait_pod_is_running(
                    pod_name, start, timeout_s=timeout_s, interval_s=interval_s
                )
                since = start = status.started_at
        except JobNotFoundException:
            pass

    @abc.abstractmethod
    async def get_first_log_entry_time(
        self, pod_name: str, *, timeout_s: float = 2.0 * 60
    ) -> datetime | None:
        pass  # pragma: no cover

    async def wait_pod_is_running(
        self,
        name: str,
        old_start: datetime | None,
        namespace: str | None = None,
        *,
        timeout_s: float = 10.0 * 60,
        interval_s: float = 1.0,
    ) -> ContainerStatus:
        async with asyncio.timeout(timeout_s):
            while True:
                status = await self.get_container_status(name, namespace)
                if not status.is_waiting:
                    if status.started_at != old_start:
                        return status
                    if status.is_pod_terminated:
                        raise JobNotFoundException
                await asyncio.sleep(interval_s)

    @abc.abstractmethod
    async def get_container_status(
        self, name: str, namespace: str | None
    ) -> ContainerStatus:
        pass  # pragma: no cover

    @abc.abstractmethod
    def get_pod_live_log_reader(
        self,
        pod_name: str,
        namespace: str,
        *,
        since: datetime | None = None,
        timestamps: bool = False,
        debug: bool = False,
    ) -> LogReader:
        pass  # pragma: no cover

    @abc.abstractmethod
    def get_pod_archive_log_reader(
        self,
        pod_name: str,
        namespace: str,
        *,
        since: datetime | None = None,
        timestamps: bool = False,
        debug: bool = False,
    ) -> LogReader:
        pass  # pragma: no cover

    @abc.abstractmethod
    async def drop_logs(self, pod_name: str) -> None:
        pass  # pragma: no cover


class BaseLogsService(LogsService):
    count = 0

    def __init__(self, kube_client: KubeClient) -> None:
        self._kube_client = kube_client

    async def get_container_status(
        self, name: str, namespace: str | None
    ) -> ContainerStatus:
        return await self._kube_client.get_container_status(name, namespace=namespace)

    def get_pod_live_log_reader(
        self,
        pod_name: str,
        namespace: str,
        *,
        container_name: str | None = None,
        since: datetime | None = None,
        timestamps: bool = False,
        debug: bool = False,
    ) -> LogReader:
        if not container_name:
            container_name = pod_name
        return PodContainerLogReader(
            client=self._kube_client,
            pod_name=pod_name,
            namespace=namespace,
            container_name=container_name,
            since=since,
            timestamps=timestamps,
            debug=debug,
        )

    async def get_first_log_entry_time(
        self, pod_name: str, *, timeout_s: float = 2.0 * 60
    ) -> datetime | None:
        return await get_first_log_entry_time(
            self._kube_client, pod_name, timeout_s=timeout_s
        )


class ElasticsearchLogsService(BaseLogsService):
    # TODO (A Yushkovskiy 07-Jun-2019) Add another abstraction layer joining together
    #  kube-client and elasticsearch-client (in platform-api it's KubeOrchestrator)
    #  and move there method `get_pod_log_reader`

    def __init__(self, kube_client: KubeClient, es_client: AsyncElasticsearch) -> None:
        super().__init__(kube_client)
        self._es_client = es_client

    def get_pod_archive_log_reader(
        self,
        pod_name: str,
        namespace: str,
        *,
        since: datetime | None = None,
        timestamps: bool = False,
        debug: bool = False,
    ) -> LogReader:
        return ElasticsearchLogReader(
            es_client=self._es_client,
            namespace_name=namespace,
            pod_name=pod_name,
            container_name=pod_name,
            since=since,
            timestamps=timestamps,
        )

    async def drop_logs(self, pod_name: str) -> None:
        msg = "Dropping logs for Elasticsearch is not implemented"
        raise NotImplementedError(msg)


class S3LogsService(BaseLogsService):
    def __init__(
        self,
        kube_client: KubeClient,
        s3_client: AioBaseClient,
        metadata_service: S3LogsMetadataService,
        log_file_size_limit: int = 10 * 1024**2,
    ) -> None:
        super().__init__(kube_client)
        self._s3_client = s3_client
        self._metadata_service = metadata_service
        self._log_file_size_limit = log_file_size_limit
        self._write_buffer = io.BytesIO()

    @property
    def _bucket_name(self) -> str:
        return self._metadata_service.bucket_name

    def get_pod_archive_log_reader(
        self,
        pod_name: str,
        namespace: str,
        *,
        since: datetime | None = None,
        timestamps: bool = False,
        debug: bool = False,
    ) -> LogReader:
        return S3LogReader(
            s3_client=self._s3_client,
            metadata_service=self._metadata_service,
            pod_name=pod_name,
            since=since,
            timestamps=timestamps,
            debug=debug,
        )

    @trace
    async def drop_logs(self, pod_name: str) -> None:
        keys = await self._metadata_service.get_log_keys(pod_name)
        await self._delete_keys(keys)

    @trace
    async def compact_all(
        self,
        compact_interval: float = 3600,
        cleanup_interval: float = 3600,
        pod_names: Sequence[str] | None = None,  # for testing
    ) -> None:
        compact_queue = await self._metadata_service.get_pods_compact_queue(
            compact_interval=compact_interval
        )
        for pod_name in compact_queue:
            if pod_names is None or pod_name in pod_names:
                await self.compact_one(pod_name)

        cleanup_queue = await self._metadata_service.get_pods_cleanup_queue(
            cleanup_interval=cleanup_interval
        )
        for pod_name in cleanup_queue:
            if pod_names is None or pod_name in pod_names:
                await self.cleanup_one(pod_name)

    @trace
    async def compact_one(self, pod_name: str) -> None:
        await self._metadata_service.add_pod_to_cleanup_queue(pod_name)
        metadata = await self._metadata_service.get_metadata(pod_name)
        logger.info("Compacting pod %s with %s", pod_name, metadata)
        raw_keys = await self._metadata_service.get_raw_log_keys(pod_name)
        raw_keys = await self._delete_merged_keys(metadata, raw_keys)
        await self._delete_orphaned_keys(pod_name, metadata)
        metadata = await self._merge_raw_keys(pod_name, metadata, raw_keys)
        await self._metadata_service.update_metadata(pod_name, metadata)

    @trace
    async def cleanup_one(self, pod_name: str) -> None:
        metadata = await self._metadata_service.get_metadata(pod_name)
        logger.info("Cleaning pod %s with %s", pod_name, metadata)
        raw_keys = await self._metadata_service.get_raw_log_keys(pod_name)
        raw_keys = await self._delete_merged_keys(metadata, raw_keys)
        await self._delete_orphaned_keys(pod_name, metadata)
        await self._metadata_service.remove_pod_from_cleanup_queue(pod_name)

    @trace
    async def _merge_raw_keys(
        self, pod_name: str, metadata: S3LogsMetadata, raw_keys: Sequence[str]
    ) -> S3LogsMetadata:
        if not raw_keys:
            return metadata

        logger.info("Merging %d files", len(raw_keys))

        now = _utcnow()
        log_writing_resumed = False

        async with self._create_log_record_writer(pod_name) as writer:
            reader = S3LogRecordsReader(self._s3_client, self._bucket_name)

            async for record in reader.iter_records(raw_keys):
                if log_writing_resumed:
                    await writer.write(record)
                else:
                    metadata = await self._resume_log_writing(writer, metadata, record)
                    log_writing_resumed = True

        return metadata.add_log_files(
            writer.get_output_files(), last_merged_key=raw_keys[-1], compaction_time=now
        )

    def _create_log_record_writer(self, pod_name: str) -> S3LogRecordsWriter:
        # NOTE: write_buffer_timeout must be less than s3_client read_timeout,
        # which is 60s by default. Buffer flushing can happen while compactor
        # is reading the raw log file. So it should be acceptable for flushing
        # to be retried several times while the file is being read.
        return S3LogRecordsWriter(
            self._s3_client,
            self._bucket_name,
            pod_name,
            size_limit=self._log_file_size_limit,
            buffer=self._write_buffer,
        )

    @trace
    async def _resume_log_writing(
        self, writer: S3LogRecordsWriter, metadata: S3LogsMetadata, record: S3LogRecord
    ) -> S3LogsMetadata:
        if metadata.log_files:
            last_file = metadata.log_files[-1]
            record_encoded = writer.encode_record(record)

            if last_file.size + len(record_encoded) <= self._log_file_size_limit:
                logger.info("Resuming log writing from the last file %s", last_file)
                metadata = metadata.delete_last_log_file()
                reader = S3LogRecordsReader(self._s3_client, self._bucket_name)

                async for r in reader.iter_records(last_file.key):
                    await writer.write(r)
        await writer.write(record)

        return metadata

    @trace
    async def _delete_merged_keys(
        self, metadata: S3LogsMetadata, keys: list[str]
    ) -> list[str]:
        if not metadata.last_merged_key:
            return keys
        try:
            last_merged_key_index = keys.index(metadata.last_merged_key)
        except ValueError:
            return keys
        merged_keys = keys[: last_merged_key_index + 1]
        logger.info("Deleting %d merged keys", len(merged_keys))
        await self._delete_keys(merged_keys)
        return keys[last_merged_key_index + 1 :]

    @trace
    async def _delete_orphaned_keys(
        self, pod_name: str, metadata: S3LogsMetadata
    ) -> None:
        log_keys = {f.key for f in metadata.log_files}
        orphaned_keys = []
        paginator = self._s3_client.get_paginator("list_objects_v2")
        async for page in paginator.paginate(
            Bucket=self._bucket_name,
            Prefix=f"{S3LogRecordsWriter.get_key_prefix(pod_name)}/",
        ):
            for obj in page.get("Contents", ()):
                if obj["Key"] not in log_keys:
                    orphaned_keys.append(obj["Key"])
        if orphaned_keys:
            logger.info("Deleting %d orphaned keys", len(orphaned_keys))
            await self._delete_keys(orphaned_keys)

    @trace
    async def _delete_keys(self, keys: Iterable[str]) -> None:
        for key in keys:
            await self._delete_key(key)

    @trace
    async def _delete_key(self, key: str) -> None:
        await self._s3_client.delete_object(Bucket=self._bucket_name, Key=key)


async def get_first_log_entry_time(
    kube_client: KubeClient, pod_name: str, *, timeout_s: float = 60 * 2.0
) -> datetime | None:
    """Return the timestamp of the first container log line from Kubernetes.

    Return None if the container is not created yet, or there are no logs yet,
    or if it takes too long for reading the first timestamp.
    """
    time_str = b""
    try:
        async with kube_client.create_pod_container_logs_stream(
            pod_name=pod_name,
            container_name=pod_name,
            namespace=kube_client.namespace,
            timestamps=True,
            read_timeout_s=timeout_s,
        ) as stream:
            async with asyncio.timeout(timeout_s):
                while True:
                    chunk = await stream.readany()
                    if not chunk:
                        break
                    pos = chunk.find(b" "[0])
                    if pos >= 0:
                        time_str += chunk[:pos]
                        break
                    time_str += chunk
    except (TimeoutError, JobNotFoundException):
        return None
    try:
        return parse_date(time_str.decode())
    except ValueError:
        return None


def _utcnow() -> datetime:
    return datetime.now(tz=UTC)


class UnknownS3Error(Exception):
    pass


def s3_client_error(code: str | int) -> type[Exception]:
    e = sys.exc_info()[1]
    if isinstance(e, botocore.exceptions.ClientError) and (
        e.response["Error"]["Code"] == code
        or e.response["ResponseMetadata"]["HTTPStatusCode"] == code
    ):
        return botocore.exceptions.ClientError
    return UnknownS3Error


class LokiLogReader(LogReader):
    def __init__(
        self,
        loki_client: LokiClient,
        query: str,
        *,
        start: int,
        end: int | None = None,
        direction: str = "backward",  # or can be "forward"
        timestamps: bool = False,
        prefix: bool = False,
        as_json: bool = False,
        split_time_range_count: int = 25,
        concurrent_factor: int = 5,
    ) -> None:
        super().__init__(timestamps=timestamps)

        self._loki_client = loki_client
        self._query = query
        self._start = start
        self._end = end or int(datetime.now(UTC).timestamp()) * 1_000_000_000
        self._direction = direction
        self._prefix = prefix
        self._iterator: AsyncIterator[bytes] | None = None
        self._as_json = as_json

        # intervals count that will be splited from start to end.
        # Works only if greater than 1
        self._split_time_range_count = split_time_range_count
        # how many tasks run at the same time if split_time_range_count is used
        if concurrent_factor < 1:
            exc_txt = "concurrent_factor must be greater than 0"
            raise ValueError(exc_txt)
        self._concurrent_factor = concurrent_factor

    async def __aenter__(self) -> AsyncIterator[bytes]:
        self._iterator = self._iterate()
        return self._iterator

    async def __aexit__(self, *args: object) -> None:
        assert self._iterator
        await self._iterator.aclose()  # type: ignore

    def encode_and_handle_log(self, log_data: list[Any]) -> bytes:
        log = orjson.loads(log_data[1])["_entry"]

        if log[-1] != "\n":
            log = f"{log}\n"

        stream = log_data[2]

        if self._timestamps:
            log_dt = datetime.fromtimestamp(int(log_data[0]) / 1_000_000_000, tz=UTC)
            log = f"{log_dt.strftime('%Y-%m-%dT%H:%M:%S.%f')}Z {log}"
        if self._prefix:
            log = f"{stream['pod']}/{stream['container']} {log}"

        if self._as_json:
            return orjson.dumps(
                {
                    "container": stream["container"],
                    "log": log,
                    "pod": stream["pod"],
                    "namespace": stream["namespace"],
                }
            )

        return log.encode()

    def split_time_range(
        self, start_ts: int, end_ts: int, count: int = 25
    ) -> Iterable[SplitInterval]:
        if start_ts >= end_ts:
            exc_txt = "start_ts must be less than end_ts"
            raise ValueError(exc_txt)

        if count < 2:
            return [SplitInterval(start_ts, end_ts)]

        intervals = []
        time_range_duration = end_ts - start_ts
        interval_delta = time_range_duration // count

        for i in range(count):
            current_ts = start_ts + i * interval_delta
            next_ts = start_ts + (i + 1) * interval_delta
            if i == count - 1:
                next_ts = end_ts
            intervals.append(SplitInterval(current_ts, next_ts))

        if self._direction == "forward":
            return intervals
        return reversed(intervals)

    @staticmethod
    async def _read_interval_logs(
        iterable: AsyncIterator[dict[str, Any]],
    ) -> list[dict[str, Any]]:
        res = []
        async for data in iterable:
            res.append(data)
        return res

    async def sequential_chunked_iter(
        self, *gens: AsyncIterator[dict[str, Any]]
    ) -> AsyncIterator[list[dict[str, Any]]]:
        """
        Sequentially iterate over multiple generators that run concurrently
        by n tasks (defined as self._concurrent_factor)
        """

        async with asyncio.TaskGroup() as tg:
            gens_iter = iter(gens)
            while True:
                tasks = [
                    tg.create_task(self._read_interval_logs(gen))
                    for gen in islice(gens_iter, self._concurrent_factor)
                ]

                if not tasks:
                    break

                for task in tasks:
                    ret = await task
                    yield ret

<<<<<<< HEAD
    async def _iterate(
        self,
    ) -> AsyncIterator[bytes]:
=======
                # print("Waiting for next chunk...")
                # await asyncio.sleep(5)

    async def _iterate(self) -> AsyncIterator[bytes]:
>>>>>>> 2a4cb9ed
        split_time_range_count = self._split_time_range_count
        if self._end - self._start < 24 * 60 * 60 * 1_000_000_000:
            # If the time range is less than 24 hours no need
            # to split into multiple intervals, make one query
            split_time_range_count = 1

        async for data in self.sequential_chunked_iter(
            *[
                self._loki_client.query_range_page_iterate(
                    query=self._query,
                    start=split_interval.start_ts,
                    end=split_interval.end_ts,
                    direction=self._direction,
                )
                for split_interval in self.split_time_range(
                    self._start,
                    self._end,
                    split_time_range_count,
                )
            ]
        ):
            for res in data:
                for log_data in res["data"]["result"]:
                    yield self.encode_and_handle_log(log_data)


class LokiLogsService(BaseLogsService):
    def __init__(
        self,
        kube_client: KubeClient,
        loki_client: LokiClient,
        max_query_lookback_s: int,
    ) -> None:
        super().__init__(kube_client)
        self._loki_client = loki_client
        if max_query_lookback_s < 60 * 60 * 24:
            exc_txt = "Retention period should be at least 1 day"
            raise ValueError(exc_txt)
        self._max_query_lookback_s = max_query_lookback_s

    @asyncgeneratorcontextmanager
    async def get_pod_log_reader(  # noqa: C901
        self,
        pod_name: str,
        namespace: str,
        *,
        since: datetime | None = None,
        separator: bytes | None = None,
        timestamps: bool = False,
        timeout_s: float = 10.0 * 60,
        interval_s: float = 1.0,
        archive_delay_s: float = 5,
        debug: bool = False,
        stop_func: Callable[[], Awaitable[bool]] | None = None,
    ) -> AsyncGenerator[bytes]:
        now_dt = datetime.now(UTC)
        start_dt = (
            now_dt - timedelta(seconds=self._max_query_lookback_s) + timedelta(hours=1)
        )  # +1 hour prevent max query length error
        if since:
            start_dt = max(start_dt, since)

        archive_border_dt = (now_dt - timedelta(seconds=archive_delay_s)).replace(
            microsecond=0
        )  # kube api log can't work with microseconds

        should_get_archive_logs = True
        should_get_live_logs = True
        try:
            status = await self._kube_client.wait_pod_is_not_waiting(
                pod_name, timeout_s=timeout_s, interval_s=interval_s
            )

            if start_dt >= archive_border_dt:
                archive_border_dt = start_dt

            if (
                status.is_running
                and status.started_at
                and status.started_at > archive_border_dt
            ):
                archive_border_dt = status.started_at

            if status.is_terminated and status.finished_at:
                archive_border_dt = status.finished_at

            # There is a case f.e. when pod terminated at 12:00:00.666 and last log was
            # at 12:00:00.555 but finished_at truncated to 12:00:00.000 by api,
            # so this logs appeared as live logs and not appeared in archive.
        except JobNotFoundException:
            should_get_live_logs = False
            archive_border_dt = now_dt

        has_archive = False

        if start_dt >= archive_border_dt:
            should_get_archive_logs = False

        if should_get_archive_logs:
            start = int(start_dt.timestamp() * 1_000_000_000)
            end = int(archive_border_dt.timestamp() * 1_000_000_000) - 1
            async with self.get_pod_archive_log_reader(
                f'{{namespace="{namespace}", pod="{pod_name}"}}',
                start=start,
                end=end,
                timestamps=timestamps,
            ) as it:
                async for chunk in it:
                    has_archive = True
                    yield chunk

        if not has_archive:
            separator = None

        if should_get_live_logs:
            since = archive_border_dt
            try:
                while True:
                    async with self.get_pod_live_log_reader(
                        pod_name,
                        namespace,
                        since=since,
                        timestamps=timestamps,
                        debug=debug,
                    ) as it:
                        if debug:
                            yield f"=== Live logs from {since=} ===\n".encode()
                        async for chunk in it:
                            if separator:
                                yield separator + b"\n"
                                separator = None
                            yield chunk

                    if not status.can_restart:
                        break

                    status = await self.wait_pod_is_running(
                        pod_name,
                        status.started_at,
                        timeout_s=timeout_s,
                        interval_s=interval_s,
                    )
                    since = status.started_at
            except JobNotFoundException:
                pass

    async def get_pod_container_live_log_reader(
        self,
        *,
        pod_name: str,
        container_name: str,
        namespace: str,
        since: datetime | None = None,
        timestamps: bool = False,
        debug: bool = False,
        prefix: bool = True,
        as_json: bool = False,
    ) -> AsyncIterator[bytes]:
        try:
            while True:
                status = await self._kube_client.get_container_status(
                    name=pod_name, container_name=container_name, namespace=namespace
                )
                if status.is_pod_terminated:
                    break

                async with self.get_pod_live_log_reader(
                    pod_name,
                    namespace,
                    container_name=container_name,
                    since=since,
                    timestamps=timestamps,
                    debug=debug,
                ) as it:
                    if debug:
                        yield (
                            f"=== Live logs from "
                            f"{since=} {pod_name=} {container_name=} ===\n"
                        ).encode()
                    async for chunk in it:
                        if prefix:
                            chunk = f"[{pod_name}/{container_name}] ".encode() + chunk

                        if as_json:
                            chunk = orjson.dumps(
                                {
                                    "pod": pod_name,
                                    "container": container_name,
                                    "log": chunk.decode(),
                                    "namespace": namespace,
                                }
                            )

                        yield chunk

                if not status.can_restart:
                    break

                status = await self.wait_pod_is_running(
                    pod_name,
                    status.started_at,
                )
                since = status.started_at
        except JobNotFoundException:
            pass
        except Exception as e:
            exc_txt = (
                f"Error while get_pod_container_live_log_reader "
                f"{pod_name=} {container_name=}\nException: {e}"
            )
            raise Exception(exc_txt) from e

    async def get_pod_containers_live_log_reader(
        self,
        *,
        containers: list[str],
        k8s_label_selector: dict[str, str],
        namespace: str,
        since: datetime | None = None,
        separator: bytes | None = None,
        timestamps: bool = False,
        debug: bool = False,
        prefix: bool = True,
        as_json: bool = False,
    ) -> AsyncIterator[bytes]:
        label_selector = ",".join(
            f"{key}={value}" for key, value in k8s_label_selector.items()
        )

        pods = await self._kube_client.get_pods(
            namespace=namespace, label_selector=label_selector
        )

        async for chunk in as_generated(
            [
                self.get_pod_container_live_log_reader(
                    pod_name=pod.metadata.name,
                    container_name=container.name,
                    namespace=namespace,
                    since=since,
                    timestamps=timestamps,
                    debug=debug,
                    prefix=prefix,
                    as_json=as_json,
                )
                for pod in pods
                if pod.metadata.name
                for container in pod.spec.containers
                if not containers or container.name in containers
            ],
            return_exceptions=True,
        ):
            if isinstance(chunk, Exception):
                logger.error(str(chunk))
                continue
            if separator:
                yield separator + b"\n"
                separator = None
            yield chunk

    @staticmethod
    def _build_loki_labels_filter_query(
        exactly_equal_labels: dict[str, Any],
        regex_matches_labels: dict[str, Any] | None = None,
    ) -> str:
        """
        Example: {app="myapp", environment="dev", container=~"myapp-.*|myapp-2.*"}
        """
        exactly_equal_labels_list = [
            f'{key}="{value}"' for key, value in exactly_equal_labels.items()
        ]
        regex_matches_labels = regex_matches_labels or {}
        regex_matches_labels_list = [
            f'{key}=~"{value}"' for key, value in regex_matches_labels.items()
        ]
        labels_filter = ",".join(exactly_equal_labels_list + regex_matches_labels_list)
        return f"{{{labels_filter}}}"

    @asyncgeneratorcontextmanager
    async def get_pod_log_reader_by_containers(  # noqa: C901
        self,
        containers: list[str] | None,
        loki_label_selector: dict[str, str] | None,
        k8s_label_selector: dict[str, str] | None,
        namespace: str,
        *,
        since: datetime | None = None,
        separator: bytes | None = None,
        timestamps: bool = False,
        archive_delay_s: float = 5,
        debug: bool = False,
        prefix: bool = False,
        as_json: bool = False,
    ) -> AsyncGenerator[bytes]:
        containers = containers or []
        loki_label_selector = loki_label_selector or {}
        k8s_label_selector = k8s_label_selector or {}
        now_dt = datetime.now(UTC)
        start_dt = (
            now_dt - timedelta(seconds=self._max_query_lookback_s) + timedelta(hours=1)
        )  # +1 hour prevent max query length error
        if since:
            start_dt = max(start_dt, since)

        archive_border_dt = (now_dt - timedelta(seconds=archive_delay_s)).replace(
            microsecond=0
        )  # kube api log can't work with microseconds

        should_get_archive_logs = True
        should_get_live_logs = True

        has_archive = False

        if start_dt >= archive_border_dt:
            should_get_archive_logs = False

        if should_get_archive_logs:
            start = int(start_dt.timestamp() * 1_000_000_000)
            end = int(archive_border_dt.timestamp() * 1_000_000_000) - 1

            loki_regex_matches_labels = (
                {"container": "|".join(containers)} if containers else {}
            )
            query = self._build_loki_labels_filter_query(
                exactly_equal_labels=loki_label_selector,
                regex_matches_labels=loki_regex_matches_labels,
            )

            async with self.get_pod_archive_log_reader(
                query,
                start=start,
                end=end,
                timestamps=timestamps,
                prefix=prefix,
                as_json=as_json,
            ) as it:
                async for chunk in it:
                    if not has_archive:
                        has_archive = True
                    yield chunk

        if not has_archive:
            separator = None

        if should_get_live_logs:
            async for chunk in self.get_pod_containers_live_log_reader(
                containers=containers,
                k8s_label_selector=k8s_label_selector,
                namespace=namespace,
                since=archive_border_dt,
                separator=separator,
                timestamps=timestamps,
                debug=debug,
                prefix=prefix,
                as_json=as_json,
            ):
                yield chunk

    def get_pod_archive_log_reader(  # type: ignore
        self,
        query: str,
        *,
        start: int,
        end: int | None = None,
        direction: str = "backward",  # or can be "forward"
        timestamps: bool = False,
        prefix: bool = False,
        as_json: bool = False,
    ) -> LogReader:
        # have another set of params unlike base method, need # type: ignore
        return LokiLogReader(
            loki_client=self._loki_client,
            query=query,
            start=start,
            end=end,
            direction=direction,
            timestamps=timestamps,
            prefix=prefix,
            as_json=as_json,
        )

    async def get_label_values(
        self,
        label: str,
        loki_label_selector: dict[str, str],
        since: datetime | None = None,
        until: datetime | None = None,
    ) -> list[str]:
        query = self._build_loki_labels_filter_query(
            exactly_equal_labels=loki_label_selector
        )

        since = since or datetime.now(UTC) - timedelta(
            seconds=self._max_query_lookback_s
        ) + timedelta(hours=1)  # +1 hour prevent max query length error
        start = int(since.timestamp() * 1_000_000_000)
        end = int(until.timestamp() * 1_000_000_000) if until else None

        result = await self._loki_client.label_values(
            label=label, query=query, start=start, end=end
        )

        return result.get("data", [])

    async def drop_logs(self, pod_name: str) -> None:
        pass<|MERGE_RESOLUTION|>--- conflicted
+++ resolved
@@ -1580,16 +1580,7 @@
                     ret = await task
                     yield ret
 
-<<<<<<< HEAD
-    async def _iterate(
-        self,
-    ) -> AsyncIterator[bytes]:
-=======
-                # print("Waiting for next chunk...")
-                # await asyncio.sleep(5)
-
     async def _iterate(self) -> AsyncIterator[bytes]:
->>>>>>> 2a4cb9ed
         split_time_range_count = self._split_time_range_count
         if self._end - self._start < 24 * 60 * 60 * 1_000_000_000:
             # If the time range is less than 24 hours no need
