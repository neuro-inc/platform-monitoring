from setuptools import find_packages, setup


install_requires = (
    "aiohttp==3.7.2",
    "neuro_auth_client==19.10.5",
<<<<<<< HEAD
    "neuromation==20.11.18",
=======
    "platform_config_client==20.11.26",
    "neuromation==20.11.10",
>>>>>>> 06e8f674
    "aioelasticsearch==0.7.0",
    "elasticsearch==7.9.1",
    "aiodocker==0.19.1",
    "docker-image-py==0.1.10",
    "trafaret==2.1.0",
    "platform-logging==0.3",
    "aiohttp-cors==0.7.0",
    "aiobotocore==1.1.2",
)

setup(
    name="platform-monitoring",
    version="0.0.1b1",
    url="https://github.com/neuromation/platform-monitoring",
    packages=find_packages(),
    install_requires=install_requires,
    python_requires=">=3.7",
    entry_points={
        "console_scripts": ["platform-monitoring=platform_monitoring.api:main"]
    },
    zip_safe=False,
)<|MERGE_RESOLUTION|>--- conflicted
+++ resolved
@@ -4,12 +4,7 @@
 install_requires = (
     "aiohttp==3.7.2",
     "neuro_auth_client==19.10.5",
-<<<<<<< HEAD
     "neuromation==20.11.18",
-=======
-    "platform_config_client==20.11.26",
-    "neuromation==20.11.10",
->>>>>>> 06e8f674
     "aioelasticsearch==0.7.0",
     "elasticsearch==7.9.1",
     "aiodocker==0.19.1",
