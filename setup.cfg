--- conflicted
+++ resolved
@@ -20,14 +20,10 @@
 [tool:pytest]
 testpaths = tests
 filterwarnings=
-<<<<<<< HEAD
   error
+  ignore::DeprecationWarning:jose
   ignore:Using or importing the ABCs from 'collections' instead of from 'collections.abc' is deprecated, and in 3.8 it will stop working:DeprecationWarning:trafaret
   ignore:Using or importing the ABCs from 'collections' instead of from 'collections.abc' is deprecated, and in 3.8 it will stop working:DeprecationWarning:jose
-=======
-    error
-    ignore::DeprecationWarning:jose
->>>>>>> 2b1f0851
 
 [coverage:run]
 branch = True
