.PHONY: all test clean
all test clean:


venv:
	python -m venv venv
	. venv/bin/activate; \
	python -m pip install --upgrade pip

.PHONY: setup
setup: venv
	. venv/bin/activate; \
	pip install -e .[dev]; \
	pre-commit install


.PHONY: lint
lint:
	. venv/bin/activate; \
	python -m pre_commit run --all-files
	. venv/bin/activate; \
	python -m mypy platform_monitoring tests


.PHONY: test_unit
test_unit:
	. venv/bin/activate; \
	pytest -vv \
		--cov=platform_monitoring --cov-report xml:.coverage-unit.xml \
		tests/unit

.PHONY: test_integration
test_integration:
	. venv/bin/activate; \
	pytest -svv \
		--cov=platform_monitoring --cov-report xml:.coverage-integration.xml \
		--durations=10 \
		--maxfail=0 \
		--log-level=INFO \
<<<<<<< HEAD
		tests/integration
		# -k "test_apps_only_loki_log"
		# test_apps_only_live_log
		# -k "test_job_log111"
		# -n 12
=======
		tests/integration \
>>>>>>> ce8ca3b9


.PHONY: docker_build
docker_build:
	rm -rf build dist
	. venv/bin/activate; \
	pip install -U build; \
	python -m build
	docker build \
		--target service \
		--build-arg PY_VERSION=$$(cat .python-version) \
		-t platformmonitoringapi:latest .


install_k8s:
	./tests/k8s/cluster.sh install


start_k8s:
	./tests/k8s/cluster.sh start


apply_configuration_k8s:
	./tests/k8s/cluster.sh apply


wait_k8s_pods_ready:
	./tests/k8s/cluster.sh wait


test_k8s:
	./tests/k8s/cluster.sh test


clean_k8s:
	./tests/k8s/cluster.sh stop
	docker stop $$(docker ps -a -q)
	docker rm $$(docker ps -a -q)

install_helm_loki:
	helm upgrade loki grafana/loki -f tests/k8s/loki-values.yml --version 6.28.0 --install

install_helm_alloy:
	helm upgrade alloy grafana/alloy  -f tests/k8s/alloy-values.yml --version 0.12.3 --install<|MERGE_RESOLUTION|>--- conflicted
+++ resolved
@@ -37,15 +37,7 @@
 		--durations=10 \
 		--maxfail=0 \
 		--log-level=INFO \
-<<<<<<< HEAD
-		tests/integration
-		# -k "test_apps_only_loki_log"
-		# test_apps_only_live_log
-		# -k "test_job_log111"
-		# -n 12
-=======
-		tests/integration \
->>>>>>> ce8ca3b9
+    tests/integration
 
 
 .PHONY: docker_build
