from setuptools import find_packages, setup


install_requires = (
<<<<<<< HEAD
    "aiohttp==3.6.1",
    'dataclasses==0.6; python_version<"3.7"',
    "yarl==1.3.0",
    "neuro_auth_client==1.0.9",
    "neuromation==19.9.23",
    "async-exit-stack==1.0.1",  # backport from 3.7 stdlib
    "aioelasticsearch==0.5.2",
    "aiodocker==0.16.0",
    "docker-image-py==0.1.5",
    "trafaret==1.2.0",
=======
    "aiohttp==3.6.2",
    "yarl==1.4.2",
    "neuro_auth_client==19.10.5",
    "neuromation==20.3.23",
    "aioelasticsearch==0.6.0",
    "aiodocker==0.18.0",
    "docker-image-py==0.1.10",
    "trafaret==2.0.2",
    "platform-logging==0.3",
    "aiohttp-cors==0.7.0",
>>>>>>> 2b1f0851
)

setup(
    name="platform-monitoring",
    version="0.0.1b1",
    url="https://github.com/neuromation/platform-monitoring",
    packages=find_packages(),
    install_requires=install_requires,
    python_requires=">=3.7",
    entry_points={
        "console_scripts": ["platform-monitoring=platform_monitoring.api:main"]
    },
    zip_safe=False,
)<|MERGE_RESOLUTION|>--- conflicted
+++ resolved
@@ -2,20 +2,8 @@
 
 
 install_requires = (
-<<<<<<< HEAD
-    "aiohttp==3.6.1",
-    'dataclasses==0.6; python_version<"3.7"',
+    "aiohttp==3.6.2",
     "yarl==1.3.0",
-    "neuro_auth_client==1.0.9",
-    "neuromation==19.9.23",
-    "async-exit-stack==1.0.1",  # backport from 3.7 stdlib
-    "aioelasticsearch==0.5.2",
-    "aiodocker==0.16.0",
-    "docker-image-py==0.1.5",
-    "trafaret==1.2.0",
-=======
-    "aiohttp==3.6.2",
-    "yarl==1.4.2",
     "neuro_auth_client==19.10.5",
     "neuromation==20.3.23",
     "aioelasticsearch==0.6.0",
@@ -24,7 +12,6 @@
     "trafaret==2.0.2",
     "platform-logging==0.3",
     "aiohttp-cors==0.7.0",
->>>>>>> 2b1f0851
 )
 
 setup(
