import asyncio
import json
import logging
import random
from contextlib import AsyncExitStack, asynccontextmanager, suppress
from pathlib import Path
from tempfile import mktemp
from typing import Any, AsyncIterator, Awaitable, Callable, Dict, List, Optional, Union

import aiobotocore
import aiohttp
import aiohttp.hdrs
import aiohttp.web
import aiohttp_cors
import pkg_resources
from aiobotocore.client import AioBaseClient
from aioelasticsearch import Elasticsearch
from aiohttp.client_ws import ClientWebSocketResponse
from aiohttp.web import (
    HTTPBadRequest,
    HTTPInternalServerError,
    HTTPNotFound,
    Request,
    Response,
    StreamResponse,
    WebSocketResponse,
    json_response,
    middleware,
)
from aiohttp.web_urldispatcher import AbstractRoute
from aiohttp_security import check_authorized
from aiohttp_security.api import AUTZ_KEY
from neuro_auth_client import AuthClient, Permission
from neuro_auth_client.security import AuthScheme, setup_security
from neuro_logging import (
    init_logging,
    make_sentry_trace_config,
    make_zipkin_trace_config,
    notrace,
    setup_sentry,
    setup_zipkin,
    setup_zipkin_tracer,
)
from neuro_sdk import (
    Client as PlatformApiClient,
    Factory as PlatformClientFactory,
    JobDescription as Job,
)
from platform_config_client import ConfigClient
from yarl import URL

from .base import JobStats, Telemetry
from .config import (
    Config,
    CORSConfig,
    ElasticsearchConfig,
    KubeConfig,
    LogsStorageType,
    PlatformApiConfig,
    S3Config,
)
from .config_factory import EnvironConfigFactory
from .container_runtime_client import (
    ContainerNotFoundError,
    ContainerRuntimeClientRegistry,
)
from .jobs_service import Container, JobException, JobNotRunningException, JobsService
from .kube_client import JobError, KubeClient, KubeTelemetry
from .log_cleanup_poller import LogCleanupPoller
from .logs import ElasticsearchLogsService, LogsService, S3LogsService
from .user import untrusted_user
from .utils import JobsHelper, KubeHelper
from .validators import (
    create_exec_create_request_payload_validator,
    create_save_request_payload_validator,
)


logger = logging.getLogger(__name__)


class ApiHandler:
    def register(self, app: aiohttp.web.Application) -> List[AbstractRoute]:
        return app.add_routes(
            [
                aiohttp.web.get("/ping", self.handle_ping),
                aiohttp.web.get("/secured-ping", self.handle_secured_ping),
            ]
        )

    @notrace
    async def handle_ping(self, request: Request) -> Response:
        return Response(text="Pong")

    @notrace
    async def handle_secured_ping(self, request: Request) -> Response:
        await check_authorized(request)
        return Response(text="Secured Pong")


class MonitoringApiHandler:
    def __init__(self, app: aiohttp.web.Application, config: Config) -> None:
        self._app = app
        self._config = config
        self._jobs_helper = JobsHelper()
        self._kube_helper = KubeHelper()

        self._save_request_payload_validator = create_save_request_payload_validator(
            config.registry.host
        )

        self._exec_create_request_payload_validator = (
            create_exec_create_request_payload_validator()
        )

    def register(self, app: aiohttp.web.Application) -> None:
        app.add_routes(
            [
                aiohttp.web.post("/available", self.get_capacity),  # deprecated
                aiohttp.web.get("/capacity", self.get_capacity),
                aiohttp.web.get("/{job_id}/log", self.stream_log),
                aiohttp.web.delete("/{job_id}/log", self.drop_log),
                aiohttp.web.get("/{job_id}/top", self.stream_top),
                aiohttp.web.post("/{job_id}/save", self.stream_save),
                aiohttp.web.post("/{job_id}/attach", self.ws_attach),
                aiohttp.web.get("/{job_id}/attach", self.ws_attach),
                aiohttp.web.post("/{job_id}/exec", self.ws_exec),
                aiohttp.web.get("/{job_id}/exec", self.ws_exec),
                aiohttp.web.post("/{job_id}/kill", self.kill),
                aiohttp.web.post("/{job_id}/port_forward/{port}", self.port_forward),
                aiohttp.web.get("/{job_id}/port_forward/{port}", self.port_forward),
            ]
        )

    @property
    def _jobs_service(self) -> JobsService:
        return self._app["jobs_service"]

    @property
    def _kube_client(self) -> KubeClient:
        return self._app["kube_client"]

    @property
    def _logs_service(self) -> LogsService:
        return self._app["logs_service"]

    async def get_capacity(self, request: Request) -> Response:
        # Check that user has access to the cluster
        user = await untrusted_user(request)
        await check_any_permissions(
            request,
            [
                Permission(
                    uri=f"job://{self._config.cluster_name}/{user.name}", action="read"
                )
            ],
        )
        result = await self._jobs_service.get_available_jobs_counts()
        return json_response(result)

    async def stream_log(self, request: Request) -> StreamResponse:
        timestamps = _get_bool_param(request, "timestamps", False)
        debug = _get_bool_param(request, "debug", False)
        job = await self._resolve_job(request, "read")

        pod_name = self._kube_helper.get_job_pod_name(job)
        separator = request.query.get("separator")
        if separator is None:
            separator = "=== Live logs ===" + _getrandbytes(30).hex()

        response = StreamResponse(status=200)
        response.enable_chunked_encoding()
        response.enable_compression(aiohttp.web.ContentCoding.identity)
        response.content_type = "text/plain"
        response.charset = "utf-8"
        response.headers["X-Separator"] = separator
        await response.prepare(request)

        async with self._logs_service.get_pod_log_reader(
            pod_name, separator=separator.encode(), timestamps=timestamps, debug=debug
        ) as it:
            async for chunk in it:
                await response.write(chunk)

        await response.write_eof()
        return response

    async def drop_log(self, request: Request) -> Response:
        job = await self._resolve_job(request, "write")

        pod_name = self._kube_helper.get_job_pod_name(job)
        await self._logs_service.drop_logs(pod_name)
        return Response(status=aiohttp.web.HTTPNoContent.status_code)

    async def stream_top(self, request: Request) -> WebSocketResponse:
        job = await self._resolve_job(request, "read")

        logger.info("Websocket connection starting")
        ws = WebSocketResponse()
        await ws.prepare(request)
        logger.info("Websocket connection ready")

        # TODO (truskovskiyk 09/12/18) remove CancelledError
        # https://github.com/aio-libs/aiohttp/issues/3443

        # TODO expose configuration
        sleep_timeout = 1

        telemetry = await self._get_job_telemetry(job)

        async with telemetry:

            try:
                while True:
                    # client closed connection
                    assert request.transport is not None
                    if request.transport.is_closing():
                        break

                    # TODO (A Yushkovskiy 06-Jun-2019) don't make slow HTTP requests to
                    #  platform-api to check job's status every iteration: we better
                    #  retrieve this information directly form kubernetes
                    job = await self._get_job(job.id)

                    if self._jobs_helper.is_job_running(job):
                        job_stats = await telemetry.get_latest_stats()
                        if job_stats:
                            message = self._convert_job_stats_to_ws_message(job_stats)
                            await ws.send_json(message)

                    if self._jobs_helper.is_job_finished(job):
                        break

                    await asyncio.sleep(sleep_timeout)

            except JobError as e:
                raise JobError(f"Failed to get telemetry for job {job.id}: {e}") from e

            except asyncio.CancelledError as ex:
                logger.info(f"got cancelled error {ex}")

            finally:
                if not ws.closed:
                    await ws.close()

        return ws

    async def _get_job(self, job_id: str) -> Job:
        return await self._jobs_service.get(job_id)

    async def _resolve_job(self, request: Request, action: str) -> Job:
        user = await untrusted_user(request)
        job_id = request.match_info["job_id"]
        job = await self._get_job(job_id)

        # XXX (serhiy 23-May-2020) Maybe check permissions on the
        # platform-api side?
        permissions = [Permission(uri=str(job.uri), action=action)]
        if job.name:
            permissions.append(
                Permission(
                    uri=str(_job_uri_with_name(job.uri, job.name)), action=action
                )
            )
        logger.info("Checking whether %r has %r", user, permissions)
        await check_any_permissions(request, permissions)
        return job

    async def _get_job_telemetry(self, job: Job) -> Telemetry:
        pod_name = self._kube_helper.get_job_pod_name(job)
        return KubeTelemetry(
            self._kube_client,
            namespace_name=self._kube_client.namespace,
            pod_name=pod_name,
            container_name=pod_name,
        )

    def _convert_job_stats_to_ws_message(self, job_stats: JobStats) -> Dict[str, Any]:
        message = {
            "cpu": job_stats.cpu,
            "memory": job_stats.memory,
            "timestamp": job_stats.timestamp,
        }
        if job_stats.gpu_duty_cycle is not None:
            message["gpu_duty_cycle"] = job_stats.gpu_duty_cycle
        if job_stats.gpu_memory is not None:
            message["gpu_memory"] = job_stats.gpu_memory
        return message

    async def stream_save(self, request: Request) -> StreamResponse:
        user = await untrusted_user(request)
        job = await self._resolve_job(request, "write")

        container = await self._parse_save_container(request)

        # Following docker engine API, the response should conform ndjson
        # see https://github.com/ndjson/ndjson-spec
        encoding = "utf-8"
        response = StreamResponse(status=200)
        response.enable_compression(aiohttp.web.ContentCoding.identity)
        response.content_type = "application/x-ndjson"
        response.charset = encoding
        await response.prepare(request)

        try:
            async with self._jobs_service.save(job, user, container) as it:
                async for chunk in it:
                    await response.write(self._serialize_chunk(chunk, encoding))
        except JobException as e:
            # Serialize an exception in a similar way as docker does:
            chunk = {"error": str(e), "errorDetail": {"message": str(e)}}
            await response.write(self._serialize_chunk(chunk, encoding))
        except asyncio.CancelledError:
            raise
        except Exception as e:
            # middleware don't work for prepared StreamResponse, so we need to
            # catch a general exception and send it as a chunk
            msg_str = f"Unexpected error: {e}"
            logging.exception(msg_str)
            chunk = {"error": msg_str}
            await response.write(self._serialize_chunk(chunk, encoding))
        finally:
            return response

    def _serialize_chunk(self, chunk: Dict[str, Any], encoding: str = "utf-8") -> bytes:
        chunk_str = json.dumps(chunk) + "\r\n"
        return chunk_str.encode(encoding)

    async def _parse_save_container(self, request: Request) -> Container:
        payload = await request.json()
        payload = self._save_request_payload_validator.check(payload)

        image = payload["container"]["image"]
        if image.domain != self._config.registry.host:
            raise ValueError("Unknown registry host")

        return Container(image=image)

    async def kill(self, request: Request) -> Response:
        job = await self._resolve_job(request, "write")
        await self._jobs_service.kill(job)
        return json_response(None, status=204)

    async def ws_attach(self, request: Request) -> StreamResponse:
<<<<<<< HEAD
        tty = _parse_bool(request.query.get("tty", "0"))
        stdin = _parse_bool(request.query.get("stdin", "0"))
        stdout = _parse_bool(request.query.get("stdout", "1"))
        stderr = _parse_bool(request.query.get("stderr", "1"))
=======
        tty = _get_bool_param(request, "tty", False)
        stdin = _get_bool_param(request, "stdin", False)
        stdout = _get_bool_param(request, "stdout", True)
        stderr = _get_bool_param(request, "stderr", True)
        logs = _get_bool_param(request, "logs", True)
>>>>>>> e4088a0b

        if not (stdin or stdout or stderr):
            raise ValueError("Required at least one of stdin, stdout or stderr")

        if tty and stdout and stderr:
            raise ValueError("Stdin and stdout cannot be multiplexed in tty mode")

        job = await self._resolve_job(request, "write")

        response = WebSocketResponse()

        async with self._jobs_service.attach(
            job, tty=tty, stdin=stdin, stdout=stdout, stderr=stderr
        ) as ws:
            await response.prepare(request)
            transfer = Transfer(response, ws, stdin, stdout or stderr)
            await transfer.transfer()

        return response

    async def ws_exec(self, request: Request) -> StreamResponse:
        cmd = request.query.get("cmd")
        tty = _get_bool_param(request, "tty", False)
        stdin = _get_bool_param(request, "stdin", False)
        stdout = _get_bool_param(request, "stdout", True)
        stderr = _get_bool_param(request, "stderr", True)

        if not cmd:
            raise ValueError("Command is required")

        if not (stdin or stdout or stderr):
            raise ValueError("Required at least one of stdin, stdout or stderr")

        if tty and stdout and stderr:
            raise ValueError("Stdin and stdout cannot be multiplexed in tty mode")

        job = await self._resolve_job(request, "write")

        response = WebSocketResponse()

        async with self._jobs_service.exec(
            job, cmd=cmd, tty=tty, stdin=stdin, stdout=stdout, stderr=stderr
        ) as ws:
            await response.prepare(request)
            transfer = Transfer(response, ws, stdin, stdout or stderr)
            await transfer.transfer()

        return response

    async def port_forward(self, request: Request) -> StreamResponse:
        sport = request.match_info["port"]
        try:
            port = int(sport)
        except (TypeError, ValueError):
            payload = json.dumps({"msg": f"Invalid port number {sport!r}"})
            raise aiohttp.web.HTTPBadRequest(
                text=payload,
                content_type="application/json",
                headers={"X-Error": payload},
            )

        job = await self._resolve_job(request, "write")

        # Connect before web socket handshake,
        # it allows returning 400 Bad Request
        try:
            reader, writer = await self._jobs_service.port_forward(job, port)
        except OSError as exc:
            payload = json.dumps(
                {"msg": f"Cannot connect to port {port}", "error": repr(exc)}
            )
            raise aiohttp.web.HTTPBadRequest(
                text=payload,
                content_type="application/json",
                headers={"X-Error": payload},
            )

        try:
            response = WebSocketResponse()
            await response.prepare(request)

            tasks = []
            try:
                tasks.append(asyncio.create_task(_forward_reading(response, reader)))
                tasks.append(asyncio.create_task(_forward_writing(response, writer)))

                await asyncio.wait(tasks, return_when=asyncio.FIRST_COMPLETED)

                return response
            finally:
                for task in tasks:
                    if not task.done():
                        task.cancel()
                        with suppress(asyncio.CancelledError):
                            await task

        finally:
            writer.close()
            await writer.wait_closed()


async def _forward_reading(ws: WebSocketResponse, reader: asyncio.StreamReader) -> None:
    while True:
        # 4-6 MB is the typical default socket receive buffer size of Lunix
        data = await reader.read(4 * 1024 * 1024)
        if not data:
            break
        await ws.send_bytes(data)


async def _forward_writing(ws: WebSocketResponse, writer: asyncio.StreamWriter) -> None:
    async for msg in ws:
        assert msg.type == aiohttp.WSMsgType.BINARY
        writer.write(msg.data)
        await writer.drain()


class Transfer:
    def __init__(
        self,
        resp: WebSocketResponse,
        client_resp: ClientWebSocketResponse,
        handle_input: bool,
        handle_output: bool,
    ) -> None:
        self._resp = resp
        self._client_resp = client_resp
        self._handle_input = handle_input
        self._handle_output = handle_output
        self._closing = False

    async def transfer(self) -> None:
        tasks = [
            asyncio.create_task(self._proxy(self._resp, self._client_resp)),
            asyncio.create_task(self._proxy(self._client_resp, self._resp)),
        ]

        try:
            await asyncio.wait(tasks, return_when=asyncio.FIRST_COMPLETED)
        finally:
            await self._resp.close()
            await self._client_resp.close()

            for task in tasks:
                if not task.done():
                    task.cancel()
                    with suppress(asyncio.CancelledError):
                        await task

    async def _proxy(
        self,
        src: Union[WebSocketResponse, ClientWebSocketResponse],
        dst: Union[WebSocketResponse, ClientWebSocketResponse],
    ) -> None:
        try:
            async for msg in src:
                if self._closing:
                    break

                if msg.type == aiohttp.WSMsgType.BINARY:
                    await dst.send_bytes(msg.data)
                elif msg.type == aiohttp.WSMsgType.ERROR:
                    exc = src.exception()
                    logger.error(
                        "WS connection closed with exception %s", exc, exc_info=exc
                    )
                else:
                    raise ValueError(f"Unsupported WS message type {msg.type}")
        except StopAsyncIteration:
            pass
        finally:
            self._closing = True


@middleware
async def handle_exceptions(
    request: Request, handler: Callable[[Request], Awaitable[StreamResponse]]
) -> StreamResponse:
    try:
        return await handler(request)
    except ValueError as e:
        payload = {"error": str(e)}
        return json_response(payload, status=HTTPBadRequest.status_code)
    except ContainerNotFoundError as e:
        payload = {"error": str(e)}
        return json_response(payload, status=HTTPNotFound.status_code)
    except JobNotRunningException as e:
        payload = {"error": str(e)}
        return json_response(payload, status=HTTPNotFound.status_code)
    except JobException as e:
        payload = {"error": str(e)}
        return json_response(payload, status=HTTPBadRequest.status_code)
    except aiohttp.web.HTTPException:
        raise
    except Exception as e:
        msg_str = (
            f"Unexpected exception: {str(e)}. " f"Path with query: {request.path_qs}."
        )
        logging.exception(msg_str)
        payload = {"error": msg_str}
        return json_response(payload, status=HTTPInternalServerError.status_code)


async def create_monitoring_app(config: Config) -> aiohttp.web.Application:
    monitoring_app = aiohttp.web.Application()
    monitoring_handler = MonitoringApiHandler(monitoring_app, config)
    monitoring_handler.register(monitoring_app)
    return monitoring_app


@asynccontextmanager
async def create_platform_api_client(
    config: PlatformApiConfig, trace_configs: Optional[List[aiohttp.TraceConfig]] = None
) -> AsyncIterator[PlatformApiClient]:
    tmp_config = Path(mktemp())
    platform_api_factory = PlatformClientFactory(
        tmp_config, trace_configs=trace_configs
    )
    await platform_api_factory.login_with_token(url=config.url, token=config.token)
    client = None
    try:
        client = await platform_api_factory.get()
        yield client
    finally:
        if client:
            await client.close()


@asynccontextmanager
async def create_kube_client(
    config: KubeConfig, trace_configs: Optional[List[aiohttp.TraceConfig]] = None
) -> AsyncIterator[KubeClient]:
    client = KubeClient(
        base_url=config.endpoint_url,
        namespace=config.namespace,
        cert_authority_path=config.cert_authority_path,
        cert_authority_data_pem=config.cert_authority_data_pem,
        auth_type=config.auth_type,
        auth_cert_path=config.auth_cert_path,
        auth_cert_key_path=config.auth_cert_key_path,
        token=config.token,
        token_path=None,  # TODO (A Yushkovskiy) add support for token_path or drop
        conn_timeout_s=config.client_conn_timeout_s,
        read_timeout_s=config.client_read_timeout_s,
        conn_pool_size=config.client_conn_pool_size,
        kubelet_node_port=config.kubelet_node_port,
        trace_configs=trace_configs,
    )
    try:
        await client.init()
        yield client
    finally:
        await client.close()


@asynccontextmanager
async def create_elasticsearch_client(
    config: ElasticsearchConfig,
) -> AsyncIterator[Elasticsearch]:
    async with Elasticsearch(hosts=config.hosts) as client:
        await client.ping()
        yield client


def create_s3_client(config: S3Config) -> AioBaseClient:
    kwargs: Dict[str, str] = {}
    if config.access_key_id:
        kwargs["aws_access_key_id"] = config.access_key_id
    if config.secret_access_key:
        kwargs["aws_secret_access_key"] = config.secret_access_key
    if config.endpoint_url:
        kwargs["endpoint_url"] = str(config.endpoint_url)
    session = aiobotocore.get_session()
    return session.create_client("s3", region_name=config.region, **kwargs)


def create_logs_service(
    config: Config,
    kube_client: KubeClient,
    es_client: Optional[Elasticsearch] = None,
    s3_client: Optional[AioBaseClient] = None,
) -> LogsService:
    if config.logs.storage_type == LogsStorageType.ELASTICSEARCH:
        assert es_client
        return ElasticsearchLogsService(kube_client, es_client)

    if config.logs.storage_type == LogsStorageType.S3:
        assert config.s3
        assert s3_client
        return S3LogsService(
            kube_client,
            s3_client,
            bucket_name=config.s3.job_logs_bucket_name,
            key_prefix_format=config.s3.job_logs_key_prefix_format,
        )

    raise ValueError(
        f"{config.logs.storage_type} storage is not supported"
    )  # pragma: nocover


def _setup_cors(app: aiohttp.web.Application, config: CORSConfig) -> None:
    if not config.allowed_origins:
        return

    logger.info(f"Setting up CORS with allowed origins: {config.allowed_origins}")
    default_options = aiohttp_cors.ResourceOptions(
        allow_credentials=True,
        expose_headers="*",
        allow_headers="*",
    )
    cors = aiohttp_cors.setup(
        app, defaults={origin: default_options for origin in config.allowed_origins}
    )
    for route in app.router.routes():
        logger.debug(f"Setting up CORS for {route}")
        cors.add(route)


package_version = pkg_resources.get_distribution("platform-monitoring").version


async def add_version_to_header(request: Request, response: StreamResponse) -> None:
    response.headers["X-Service-Version"] = f"platform-monitoring/{package_version}"


def make_tracing_trace_configs(config: Config) -> List[aiohttp.TraceConfig]:
    trace_configs = []

    if config.zipkin:
        trace_configs.append(make_zipkin_trace_config())

    if config.sentry:
        trace_configs.append(make_sentry_trace_config())

    return trace_configs


async def create_app(config: Config) -> aiohttp.web.Application:
    app = aiohttp.web.Application(middlewares=[handle_exceptions])
    app["config"] = config

    async def _init_app(app: aiohttp.web.Application) -> AsyncIterator[None]:
        async with AsyncExitStack() as exit_stack:
            logger.info("Initializing Platform API client")
            platform_client = await exit_stack.enter_async_context(
                create_platform_api_client(
                    config.platform_api, make_tracing_trace_configs(config)
                )
            )

            logger.info("Initializing Auth client")
            auth_client = await exit_stack.enter_async_context(
                AuthClient(
                    config.platform_auth.url,
                    config.platform_auth.token,
                    make_tracing_trace_configs(config),
                )
            )

            await setup_security(
                app=app, auth_client=auth_client, auth_scheme=AuthScheme.BEARER
            )

            es_client: Optional[Elasticsearch] = None
            if config.elasticsearch:
                logger.info("Initializing Elasticsearch client")
                es_client = await exit_stack.enter_async_context(
                    create_elasticsearch_client(config.elasticsearch)
                )

            s3_client: Optional[AioBaseClient] = None
            if config.s3:
                logger.info("Initializing S3 client")
                s3_client = await exit_stack.enter_async_context(
                    create_s3_client(config.s3)
                )

            logger.info("Initializing Kubernetes client")
            kube_client = await exit_stack.enter_async_context(
                create_kube_client(config.kube)
            )
            app["monitoring_app"]["kube_client"] = kube_client

            logger.info("Initializing Platform Config client")
            config_client = await exit_stack.enter_async_context(
                ConfigClient(
                    config.platform_config.url,
                    config.platform_config.token,
                    trace_configs=make_tracing_trace_configs(config),
                )
            )
            app["monitoring_app"]["config_client"] = config_client

            logs_service = create_logs_service(
                config, kube_client, es_client, s3_client
            )
            app["monitoring_app"]["logs_service"] = logs_service

            container_runtime_client_registry = await exit_stack.enter_async_context(
                ContainerRuntimeClientRegistry(
                    container_runtime_port=config.container_runtime.port,
                    trace_configs=make_tracing_trace_configs(config),
                )
            )
            jobs_service = JobsService(
                config_client=config_client,
                jobs_client=platform_client.jobs,
                kube_client=kube_client,
                docker_config=config.docker,
                container_runtime_client_registry=container_runtime_client_registry,
                cluster_name=config.cluster_name,
                kube_job_label=config.kube.job_label,
                kube_node_pool_label=config.kube.node_pool_label,
            )
            app["monitoring_app"]["jobs_service"] = jobs_service

            await exit_stack.enter_async_context(
                LogCleanupPoller(
                    jobs_service=jobs_service,
                    logs_service=logs_service,
                    interval_sec=config.logs.cleanup_interval_sec,
                )
            )

            yield

    app.cleanup_ctx.append(_init_app)

    api_v1_app = aiohttp.web.Application()
    api_v1_handler = ApiHandler()
    probes_routes = api_v1_handler.register(api_v1_app)
    app["api_v1_app"] = api_v1_app

    monitoring_app = await create_monitoring_app(config)
    app["monitoring_app"] = monitoring_app
    api_v1_app.add_subapp("/jobs", monitoring_app)

    app.add_subapp("/api/v1", api_v1_app)

    _setup_cors(app, config.cors)

    app.on_response_prepare.append(add_version_to_header)

    if config.zipkin:
        setup_zipkin(app, skip_routes=probes_routes)

    return app


def setup_tracing(config: Config) -> None:
    if config.zipkin:
        setup_zipkin_tracer(
            config.zipkin.app_name,
            config.server.host,
            config.server.port,
            config.zipkin.url,
            config.zipkin.sample_rate,
        )

    if config.sentry:
        setup_sentry(
            config.sentry.dsn,
            app_name=config.sentry.app_name,
            cluster_name=config.sentry.cluster_name,
            sample_rate=config.sentry.sample_rate,
        )


def main() -> None:  # pragma: no coverage
    init_logging()
    config = EnvironConfigFactory().create()
    logging.info("Loaded config: %r", config)
    setup_tracing(config)
    aiohttp.web.run_app(
        create_app(config), host=config.server.host, port=config.server.port
    )


async def check_any_permissions(
    request: aiohttp.web.Request, permissions: List[Permission]
) -> None:
    user_name = await check_authorized(request)
    auth_policy = request.config_dict.get(AUTZ_KEY)
    if not auth_policy:
        raise RuntimeError("Auth policy not configured")

    try:
        missing = await auth_policy.get_missing_permissions(user_name, permissions)
    except aiohttp.ClientError as e:
        # re-wrap in order not to expose the client
        raise RuntimeError(e) from e

    if len(missing) >= len(permissions):
        payload = {"missing": [_permission_to_primitive(p) for p in missing]}
        raise aiohttp.web.HTTPForbidden(
            text=json.dumps(payload), content_type="application/json"
        )


def _permission_to_primitive(perm: Permission) -> Dict[str, str]:
    return {"uri": perm.uri, "action": perm.action}


def _job_uri_with_name(uri: URL, name: str) -> URL:
    assert name
    assert uri.host
    assert uri.name
    return uri.with_name(name)


def _get_bool_param(request: Request, name: str, default: bool = False) -> bool:
    param = request.query.get(name)
    if param is None:
        return default
    param = param.lower()
    if param in ("1", "true"):
        return True
    if param in ("0", "false"):
        return False
    raise ValueError(f'"{name}" request parameter can be "true"/"1" or "false"/"0"')


def _getrandbytes(size: int) -> bytes:
    return random.getrandbits(size * 8).to_bytes(size, "big")<|MERGE_RESOLUTION|>--- conflicted
+++ resolved
@@ -342,18 +342,10 @@
         return json_response(None, status=204)
 
     async def ws_attach(self, request: Request) -> StreamResponse:
-<<<<<<< HEAD
-        tty = _parse_bool(request.query.get("tty", "0"))
-        stdin = _parse_bool(request.query.get("stdin", "0"))
-        stdout = _parse_bool(request.query.get("stdout", "1"))
-        stderr = _parse_bool(request.query.get("stderr", "1"))
-=======
         tty = _get_bool_param(request, "tty", False)
         stdin = _get_bool_param(request, "stdin", False)
         stdout = _get_bool_param(request, "stdout", True)
         stderr = _get_bool_param(request, "stderr", True)
-        logs = _get_bool_param(request, "logs", True)
->>>>>>> e4088a0b
 
         if not (stdin or stdout or stderr):
             raise ValueError("Required at least one of stdin, stdout or stderr")
