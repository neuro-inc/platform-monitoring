import abc
import asyncio
import io
import json
import logging
import warnings
import zlib
from datetime import datetime, timedelta, timezone
from os.path import basename
from typing import Any, AsyncContextManager, AsyncIterator, Dict, List, Optional, Tuple

import aiohttp
import iso8601
from aiobotocore.client import AioBaseClient
from aiobotocore.response import StreamingBody
from aioelasticsearch import Elasticsearch
from aioelasticsearch.helpers import Scan
from neuro_logging import trace

from .base import LogReader
from .kube_client import ContainerStatus, JobNotFoundException, KubeClient
from .utils import aclosing, asyncgeneratorcontextmanager


logger = logging.getLogger(__name__)


error_prefixes = (
    b"rpc error: code =",
    # failed to try resolving symlinks in path "/var/log/pods/xxx.log":
    # lstat /var/log/pods/xxx.log: no such file or directory
    b"failed to try resolving",
    # Unable to retrieve container logs for docker://xxxx
    b"Unable to retrieve",
)
max_error_prefix_len = max(map(len, error_prefixes))


async def filter_out_rpc_error(stream: aiohttp.StreamReader) -> AsyncIterator[bytes]:
    # https://github.com/neuromation/platform-api/issues/131
    # k8s API (and the underlying docker API) sometimes returns an rpc
    # error as the last log line. it says that the corresponding container
    # does not exist. we should try to not expose such internals, but only
    # if it is the last line indeed.

    _is_line_start = True

    async def read_chunk(*, min_line_length: int) -> Tuple[bytes, bool]:
        nonlocal _is_line_start
        chunk = io.BytesIO()
        is_line_start = _is_line_start
        while chunk.tell() < min_line_length:
            data = await stream.readany()
            if not data:
                break

            n_pos = data.find(b"\n") + 1
            _is_line_start = bool(n_pos)
            if n_pos:
                line, tail = data[:n_pos], data[n_pos:]
                if tail:
                    unreadline(tail)
                chunk.write(line)
                break

            chunk.write(data)
            if not is_line_start:
                # if this chunk is somewhere in the middle of the line, we
                # want to return immediately without waiting for the rest of
                # `min_chunk_length`
                break

        return chunk.getvalue(), is_line_start

    async def readline() -> bytes:
        line = await stream.readline()
        nonlocal _is_line_start
        _is_line_start = True
        return line

    def unreadline(data: bytes) -> None:
        with warnings.catch_warnings():
            warnings.filterwarnings("ignore", category=DeprecationWarning)
            stream.unread_data(data)
        nonlocal _is_line_start
        _is_line_start = True

    while True:
        chunk, is_line_start = await read_chunk(min_line_length=max_error_prefix_len)
        # 1. `chunk` may not be a whole line, ending with "\n";
        # 2. `chunk` may be the beginning of a line with the min length of
        # `max_error_prefix_len`.
        if is_line_start and chunk.startswith(error_prefixes):
            unreadline(chunk)
            line = await readline()
            next_chunk, _ = await read_chunk(min_line_length=1)
            if next_chunk:
                logging.warning("An rpc error line was not at the end of the log")
                chunk = line
                unreadline(next_chunk)
            else:
                logging.info("Skipping an rpc error line at the end of the log")
                break
        if not chunk:
            break
        yield chunk


class PodContainerLogReader(LogReader):
    def __init__(
        self,
        client: KubeClient,
        pod_name: str,
        container_name: str,
        client_conn_timeout_s: Optional[float] = None,
        client_read_timeout_s: Optional[float] = None,
        *,
        previous: bool = False,
        timestamps: bool = False,
        debug: bool = False,
    ) -> None:
        self._client = client
        self._pod_name = pod_name
        self._container_name = container_name
        self._client_conn_timeout_s = client_conn_timeout_s
        self._client_read_timeout_s = client_read_timeout_s
        self._previous = previous
        self._timestamps = timestamps
        self._debug = debug

        self._stream_cm: Optional[AsyncContextManager[aiohttp.StreamReader]] = None
        self._iterator: Optional[AsyncIterator[bytes]] = None

    async def __aenter__(self) -> AsyncIterator[bytes]:
        await self._client.wait_pod_is_not_waiting(self._pod_name)
        kwargs = {}
        if self._client_conn_timeout_s is not None:
            kwargs["conn_timeout_s"] = self._client_conn_timeout_s
        if self._client_read_timeout_s is not None:
            kwargs["read_timeout_s"] = self._client_read_timeout_s
        if self._previous:
            kwargs["previous"] = True
        if self._timestamps:
            kwargs["timestamps"] = True
        self._stream_cm = self._client.create_pod_container_logs_stream(
            pod_name=self._pod_name, container_name=self._container_name, **kwargs
        )
        assert self._stream_cm
        stream = await self._stream_cm.__aenter__()
        if self._debug:
            self._iterator = stream.iter_any()
        else:
            self._iterator = filter_out_rpc_error(stream)
        return self._iterator

    async def __aexit__(self, *args: Any) -> None:
        assert self._iterator
        if hasattr(self._iterator, "aclose"):
            await self._iterator.aclose()  # type: ignore
        assert self._stream_cm
        stream_cm = self._stream_cm
        self._stream_cm = None
        await stream_cm.__aexit__(*args)


class ElasticsearchLogReader(LogReader):
    def __init__(
        self,
        es_client: Elasticsearch,
        namespace_name: str,
        pod_name: str,
        container_name: str,
        *,
        since: Optional[datetime] = None,
        timestamps: bool = False,
    ) -> None:
        self._es_client = es_client
        self._index = "logstash-*"
        self._doc_type = "fluent-bit"
        self._namespace_name = namespace_name
        self._pod_name = pod_name
        self._container_name = container_name
        self._since = since
        self._timestamps = timestamps
        self._scan: Optional[Scan] = None
        self._iterator: Optional[AsyncIterator[bytes]] = None

    def _combine_search_query(self) -> Dict[str, Any]:
        terms = [
            {"term": {"kubernetes.namespace_name.keyword": self._namespace_name}},
            {"term": {"kubernetes.pod_name.keyword": self._pod_name}},
            {"term": {"kubernetes.container_name.keyword": self._container_name}},
        ]
        return {"query": {"bool": {"must": terms}}, "sort": [{"@timestamp": "asc"}]}

    async def __aenter__(self) -> AsyncIterator[bytes]:
        query = self._combine_search_query()
        self._scan = Scan(
            self._es_client,
            index=self._index,
            doc_type=self._doc_type,
            # scroll="1m" means that the requested search context will be
            # preserved in the ES cluster for at most 1 minutes. in other
            # words, our client code has up to 1 minute to process previous
            # results and fetch next ones.
            scroll="1m",
            raise_on_error=False,
            query=query,
            preserve_order=True,
            size=100,
        )
        await self._scan.__aenter__()
        self._iterator = self._iterate()
        return self._iterator

    async def __aexit__(self, *args: Any) -> None:
        assert self._iterator
        await self._iterator.aclose()  # type: ignore
        assert self._scan
        scan = self._scan
        self._scan = None
        await scan.__aexit__(*args)

    async def _iterate(self) -> AsyncIterator[bytes]:
        assert self._scan
        async for doc in self._scan:
            source = doc["_source"]
            time_str = source["time"]
            time = iso8601.parse_date(time_str)
            if self._since is not None and time <= self._since:
                continue
            self.last_time = time
            log = source["log"]
            if self._timestamps:
                log = f"{time_str} {log}"
            yield log.encode()


class S3LogReader(LogReader):
    def __init__(
        self,
        s3_client: AioBaseClient,
        bucket_name: str,
        prefix_format: str,
        namespace_name: str,
        pod_name: str,
        container_name: str,
        *,
        since: Optional[datetime] = None,
        timestamps: bool = False,
        debug: bool = False,
    ) -> None:
        self._s3_client = s3_client
        self._bucket_name = bucket_name
        self._prefix_format = prefix_format
        self._namespace_name = namespace_name
        self._pod_name = pod_name
        self._container_name = container_name
        self._since = since
        self._debug = debug
        self._timestamps = timestamps
        self._iterator: Optional[AsyncIterator[bytes]] = None

    @staticmethod
    def get_prefix(
        prefix_format: str, namespace_name: str, pod_name: str, container_name: str
    ) -> str:
        return prefix_format.format(
            namespace_name=namespace_name,
            pod_name=pod_name,
            container_name=container_name,
        )

    def _get_prefix(self) -> str:
        return self.get_prefix(
            prefix_format=self._prefix_format,
            namespace_name=self._namespace_name,
            pod_name=self._pod_name,
            container_name=self._container_name,
        )

    async def __aenter__(self) -> AsyncIterator[bytes]:
        self._iterator = self._iterate()
        return self._iterator

    @trace
    async def _load_log_keys(self, since: Optional[datetime]) -> List[str]:
        since_time_str = f"{since:%Y%m%d%H%M%S}" if since else ""
        paginator = self._s3_client.get_paginator("list_objects_v2")
        keys: List[Tuple[int, int, str]] = []
        async for page in paginator.paginate(
            Bucket=self._bucket_name, Prefix=self._get_prefix()
        ):
            for obj in page.get("Contents", ()):
                s3_key = obj["Key"]
                # get time slice from s3 key
                time_slice_str = basename(s3_key).split(".")[0].split("_")
                start_time_str = time_slice_str[0]
                index = int(time_slice_str[1])
                if start_time_str >= since_time_str:
                    keys.append((start_time_str, index, s3_key))
        keys.sort()  # order keys by time slice
        return [key[-1] for key in keys]

    async def __aexit__(self, *args: Any) -> None:
        assert self._iterator
        await self._iterator.aclose()  # type: ignore

    async def _iterate(self) -> AsyncIterator[bytes]:
        since = self._since
<<<<<<< HEAD
        keys = await self._load_log_keys(since)
        for key in keys:
            response = await self._s3_client.get_object(
                Bucket=self._bucket_name, Key=key
            )
            response_body = response["Body"]
            async with response_body:
                if response["ContentType"] == "application/x-gzip":
                    line_iterator = self._iter_decompressed_lines(response_body)
                else:
                    line_iterator = response_body.iter_lines()
                async with aclosing(line_iterator):
                    async for line in line_iterator:
                        event = json.loads(line)
                        time = iso8601.parse_date(event["time"])
                        if since is not None and time <= since:
                            continue
                        self.last_time = time
                        if self._debug and key:
                            yield f"=== From file {basename(key)}\n".encode()
                            key = ""
                        yield event["log"].encode()
=======
        while True:
            last_time = None
            keys = await self._load_log_keys(since)
            for key in keys:
                response = await self._s3_client.get_object(
                    Bucket=self._bucket_name, Key=key
                )
                response_body = response["Body"]
                async with response_body:
                    if response["ContentType"] == "application/x-gzip":
                        line_iterator = self._iter_decompressed_lines(response_body)
                    else:
                        line_iterator = response_body.iter_lines()
                    async with aclosing(line_iterator):
                        async for line in line_iterator:
                            event = json.loads(line)
                            time_str = event["time"]
                            time = iso8601.parse_date(time_str)
                            if since is not None and time <= since:
                                continue
                            last_time = time
                            self.last_time = time
                            if self._debug and key:
                                yield f"=== From file {basename(key)}\n".encode()
                                key = ""
                            log = event["log"]
                            if self._timestamps:
                                log = f"{time_str} {log}"
                            yield log.encode()
            if last_time is None:
                # No new lines
                break
            since = time
>>>>>>> c7487d7b

    @classmethod
    async def _iter_decompressed_lines(
        cls, body: StreamingBody
    ) -> AsyncIterator[bytes]:
        loop = asyncio.get_event_loop()
        decompress_obj = zlib.decompressobj(wbits=16 + zlib.MAX_WBITS)
        pending = b""
        async for chunk in body.iter_chunks():
            chunk_d = await loop.run_in_executor(
                None, lambda: decompress_obj.decompress(chunk)
            )
            lines = (pending + chunk_d).splitlines(True)
            for line in lines[:-1]:
                yield line.splitlines()[0]
            pending = lines[-1]
        if pending:
            yield pending.splitlines()[0]


class LogsService(abc.ABC):
    @asyncgeneratorcontextmanager
    async def get_pod_log_reader(
        self,
        pod_name: str,
        *,
        separator: Optional[bytes] = None,
        timestamps: bool = False,
        timeout_s: float = 10.0 * 60,
        interval_s: float = 1.0,
        archive_delay_s: float = 3.0 * 60,
        debug: bool = False,
    ) -> AsyncIterator[bytes]:
        archive_delay = timedelta(seconds=archive_delay_s)
        since: Optional[datetime] = None
        try:
            status = await self.get_container_status(pod_name)
            start = status.started_at if status.is_running else None
            first_run = status.is_running and status.restart_count == 0
        except JobNotFoundException:
            start = None
            first_run = False

        has_archive = False
        if not first_run:
            last_archived_time = _utcnow()
            while True:
                old_start = start
                request_time = _utcnow()
                until = start or request_time
                log_reader = self.get_pod_archive_log_reader(
                    pod_name, since=since, timestamps=timestamps, debug=debug
                )
                if debug:
                    yield f"=== Archive logs from {since} to {until}\n".encode()
                async with log_reader as it:
                    async for chunk in it:
                        assert log_reader.last_time
                        if log_reader.last_time > until:
                            since = until
                            break
                        has_archive = True
                        yield chunk
                    else:
                        if log_reader.last_time:
                            since = log_reader.last_time
                if log_reader.last_time:
                    last_archived_time = log_reader.last_time

                try:
                    status = await self.get_container_status(pod_name)
                    start = status.started_at if status.is_running else None
                except JobNotFoundException:
                    start = None
                if start == old_start:  # Either both None or same time.
                    if start and last_archived_time > start:
                        # There is an archived entry from the current
                        # running container.
                        break
                    if request_time - last_archived_time > archive_delay:
                        # Last entry from the previous running container was
                        # archived long time ago.
                        break
                await asyncio.sleep(interval_s)

        if not has_archive:
            separator = None

        try:
            if start is None:
                status = await self.wait_pod_is_running(
                    pod_name, timeout_s=timeout_s, interval_s=interval_s
                )
                start = status.started_at

            while True:
                async with self.get_pod_live_log_reader(
                    pod_name, timestamps=timestamps, debug=debug
                ) as it:
                    if debug:
                        if separator:
                            yield separator + b"\n"
                            separator = None
                        yield f"=== Live logs from {start}\n".encode()
                    async for chunk in it:
                        if separator:
                            yield separator + b"\n"
                            separator = None
                        yield chunk

                since = start
                while True:
                    status = await self.wait_pod_is_running(
                        pod_name, timeout_s=timeout_s, interval_s=interval_s
                    )
                    if not status.can_restart:
                        return
                    start = status.started_at
                    if start != since:
                        break
                    await asyncio.sleep(interval_s)
        except JobNotFoundException:
            pass

    @abc.abstractmethod
    async def get_container_status(self, name: str) -> ContainerStatus:
        pass  # pragma: no cover

    @abc.abstractmethod
    async def wait_pod_is_running(
        self, name: str, *, timeout_s: float = 10.0 * 60, interval_s: float = 1.0
    ) -> ContainerStatus:
        pass  # pragma: no cover

    @abc.abstractmethod
    def get_pod_live_log_reader(
        self, pod_name: str, *, timestamps: bool = False, debug: bool = False
    ) -> LogReader:
        pass  # pragma: no cover

    @abc.abstractmethod
    def get_pod_archive_log_reader(
        self,
        pod_name: str,
        *,
        since: Optional[datetime] = None,
        timestamps: bool = False,
        debug: bool = False,
    ) -> LogReader:
        pass  # pragma: no cover

    @abc.abstractmethod
    async def drop_logs(self, pod_name: str) -> None:
        pass  # pragma: no cover


class BaseLogsService(LogsService):
    count = 0

    def __init__(self, kube_client: KubeClient) -> None:
        self._kube_client = kube_client

    async def get_container_status(self, name: str) -> ContainerStatus:
        return await self._kube_client.get_container_status(name)

    async def wait_pod_is_running(
        self, name: str, *, timeout_s: float = 10.0 * 60, interval_s: float = 1.0
    ) -> ContainerStatus:
        return await self._kube_client.wait_pod_is_running(
            name, timeout_s=timeout_s, interval_s=interval_s
        )

    def get_pod_live_log_reader(
        self, pod_name: str, *, timestamps: bool = False, debug: bool = False
    ) -> LogReader:
        return PodContainerLogReader(
            client=self._kube_client,
            pod_name=pod_name,
            container_name=pod_name,
            timestamps=timestamps,
            debug=debug,
        )


class ElasticsearchLogsService(BaseLogsService):
    # TODO (A Yushkovskiy 07-Jun-2019) Add another abstraction layer joining together
    #  kube-client and elasticsearch-client (in platform-api it's KubeOrchestrator)
    #  and move there method `get_pod_log_reader`

    def __init__(self, kube_client: KubeClient, es_client: Elasticsearch) -> None:
        super().__init__(kube_client)
        self._es_client = es_client

    def get_pod_archive_log_reader(
        self,
        pod_name: str,
        *,
        since: Optional[datetime] = None,
        timestamps: bool = False,
        debug: bool = False,
    ) -> LogReader:
        return ElasticsearchLogReader(
            es_client=self._es_client,
            namespace_name=self._kube_client.namespace,
            pod_name=pod_name,
            container_name=pod_name,
            since=since,
        )

    async def drop_logs(self, pod_name: str) -> None:
        raise NotImplementedError("Dropping logs for Elasticsearch is not implemented")


class S3LogsService(BaseLogsService):
    def __init__(
        self,
        kube_client: KubeClient,
        s3_client: AioBaseClient,
        bucket_name: str,
        key_prefix_format: str,
    ) -> None:
        super().__init__(kube_client)
        self._s3_client = s3_client
        self._bucket_name = bucket_name
        self._key_prefix_format = key_prefix_format

    def get_pod_archive_log_reader(
        self,
        pod_name: str,
        *,
        since: Optional[datetime] = None,
        timestamps: bool = False,
        debug: bool = False,
    ) -> LogReader:
        return S3LogReader(
            s3_client=self._s3_client,
            bucket_name=self._bucket_name,
            prefix_format=self._key_prefix_format,
            namespace_name=self._kube_client.namespace,
            pod_name=pod_name,
            container_name=pod_name,
            since=since,
            timestamps=timestamps,
            debug=debug,
        )

    async def drop_logs(self, pod_name: str) -> None:
        paginator = self._s3_client.get_paginator("list_objects_v2")

        async for page in paginator.paginate(
            Bucket=self._bucket_name,
            Prefix=S3LogReader.get_prefix(
                self._key_prefix_format,
                namespace_name=self._kube_client.namespace,
                pod_name=pod_name,
                container_name=pod_name,
            ),
        ):
            for obj in page.get("Contents", ()):
                await self._s3_client.delete_object(
                    Bucket=self._bucket_name, Key=obj["Key"]
                )


def _utcnow() -> datetime:
    return datetime.now(tz=timezone.utc)<|MERGE_RESOLUTION|>--- conflicted
+++ resolved
@@ -308,7 +308,6 @@
 
     async def _iterate(self) -> AsyncIterator[bytes]:
         since = self._since
-<<<<<<< HEAD
         keys = await self._load_log_keys(since)
         for key in keys:
             response = await self._s3_client.get_object(
@@ -323,49 +322,18 @@
                 async with aclosing(line_iterator):
                     async for line in line_iterator:
                         event = json.loads(line)
-                        time = iso8601.parse_date(event["time"])
+                        time_str = event["time"]
+                        time = iso8601.parse_date(time_str)
                         if since is not None and time <= since:
                             continue
                         self.last_time = time
                         if self._debug and key:
                             yield f"=== From file {basename(key)}\n".encode()
                             key = ""
-                        yield event["log"].encode()
-=======
-        while True:
-            last_time = None
-            keys = await self._load_log_keys(since)
-            for key in keys:
-                response = await self._s3_client.get_object(
-                    Bucket=self._bucket_name, Key=key
-                )
-                response_body = response["Body"]
-                async with response_body:
-                    if response["ContentType"] == "application/x-gzip":
-                        line_iterator = self._iter_decompressed_lines(response_body)
-                    else:
-                        line_iterator = response_body.iter_lines()
-                    async with aclosing(line_iterator):
-                        async for line in line_iterator:
-                            event = json.loads(line)
-                            time_str = event["time"]
-                            time = iso8601.parse_date(time_str)
-                            if since is not None and time <= since:
-                                continue
-                            last_time = time
-                            self.last_time = time
-                            if self._debug and key:
-                                yield f"=== From file {basename(key)}\n".encode()
-                                key = ""
-                            log = event["log"]
-                            if self._timestamps:
-                                log = f"{time_str} {log}"
-                            yield log.encode()
-            if last_time is None:
-                # No new lines
-                break
-            since = time
->>>>>>> c7487d7b
+                        log = event["log"]
+                        if self._timestamps:
+                            log = f"{time_str} {log}"
+                        yield log.encode()
 
     @classmethod
     async def _iter_decompressed_lines(
