--- conflicted
+++ resolved
@@ -29,15 +29,9 @@
 - repo: https://github.com/astral-sh/ruff-pre-commit
   rev: v0.11.11
   hooks:
-<<<<<<< HEAD
-  - id: ruff-format
-  - id: ruff
-    args: [--fix, --exit-non-zero-on-fix]
-=======
   - id: ruff-check
     args: [--fix, --exit-non-zero-on-fix]
   - id: ruff-format
->>>>>>> 3070cff8
 - repo: https://github.com/python-poetry/poetry
   rev: '2.1.2'
   hooks:
@@ -46,9 +40,5 @@
 ci:
   skip:
   - check-github-actions
-<<<<<<< HEAD
   - check-github-workflows
-=======
-  - check-github-workflows
-  -
->>>>>>> 3070cff8
+  -