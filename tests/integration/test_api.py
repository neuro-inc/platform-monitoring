import asyncio
import json
import logging
import re
import signal
import time
from dataclasses import dataclass
from typing import Any, AsyncIterator, Awaitable, Callable, Dict, Iterator, List
from unittest import mock
from uuid import uuid4

import aiohttp
import pytest
from aiohttp import WSServerHandshakeError
from aiohttp.web import HTTPOk
from aiohttp.web_exceptions import (
    HTTPAccepted,
    HTTPBadRequest,
    HTTPForbidden,
    HTTPNoContent,
    HTTPUnauthorized,
)
from async_timeout import timeout
from platform_monitoring.api import create_app
from platform_monitoring.config import (
    DOCKER_API_VERSION,
    Config,
    DockerConfig,
    PlatformApiConfig,
)
from platform_monitoring.docker_client import Docker
from yarl import URL

from tests.integration.conftest_kube import MyKubeClient

from .conftest import ApiAddress, create_local_app_server, random_str
from .conftest_auth import _User


async def expect_prompt(ws: aiohttp.ClientWebSocketResponse) -> bytes:
    _ansi_re = re.compile(br"\033\[[;?0-9]*[a-zA-Z]")
    _exit_re = re.compile(br"exit \d+\Z")
    try:
        ret: bytes = b""
        async with timeout(3):
            while not ret.strip().endswith(b"#") and not _exit_re.match(ret.strip()):
                msg = await ws.receive()
                if msg.type in (
                    aiohttp.WSMsgType.CLOSE,
                    aiohttp.WSMsgType.CLOSING,
                    aiohttp.WSMsgType.CLOSED,
                ):
                    break
                assert msg.data[0] == 1
                ret += _ansi_re.sub(b"", msg.data[1:])
            return ret
    except asyncio.TimeoutError:
        raise AssertionError(f"[Timeout] {ret!r}")


@dataclass(frozen=True)
class MonitoringApiEndpoints:
    address: ApiAddress

    @property
    def api_v1_endpoint(self) -> URL:
        return URL(f"http://{self.address.host}:{self.address.port}/api/v1")

    @property
    def ping_url(self) -> URL:
        return self.api_v1_endpoint / "ping"

    @property
    def secured_ping_url(self) -> URL:
        return self.api_v1_endpoint / "secured-ping"

    @property
    def endpoint(self) -> URL:
        return self.api_v1_endpoint / "jobs"

    def generate_top_url(self, job_id: str) -> URL:
        return self.endpoint / job_id / "top"

    def generate_log_url(self, job_id: str) -> URL:
        return self.endpoint / job_id / "log"

    def generate_save_url(self, job_id: str) -> URL:
        return self.endpoint / job_id / "save"

    def generate_kill_url(self, job_id: str) -> URL:
        return self.endpoint / job_id / "kill"

    def generate_attach_url(
        self,
        job_id: str,
        *,
        stdin: bool = False,
        stdout: bool = True,
        stderr: bool = True,
        logs: bool = False,
    ) -> URL:
        url = self.endpoint / job_id / "attach"
        return url.with_query(
            stdin=int(stdin), stdout=int(stdout), stderr=int(stderr), logs=int(logs)
        )

    def generate_resize_url(self, job_id: str, *, w: int, h: int) -> URL:
        url = self.endpoint / job_id / "resize"
        return url.with_query(w=w, h=h)

    def generate_exec_create_url(self, job_id: str) -> URL:
        return self.endpoint / job_id / "exec_create"

    def generate_exec_resize_url(
        self, job_id: str, exec_id: str, *, w: int, h: int
    ) -> URL:
        url = self.endpoint / job_id / exec_id / "exec_resize"
        return url.with_query(w=w, h=h)

    def generate_exec_inspect_url(self, job_id: str, exec_id: str) -> URL:
        return self.endpoint / job_id / exec_id / "exec_inspect"

    def generate_exec_start_url(self, job_id: str, exec_id: str) -> URL:
        return self.endpoint / job_id / exec_id / "exec_start"


@dataclass(frozen=True)
class PlatformApiEndpoints:
    url: URL

    @property
    def endpoint(self) -> URL:
        return self.url

    @property
    def platform_config_url(self) -> URL:
        return self.endpoint / "config"

    @property
    def jobs_base_url(self) -> URL:
        return self.endpoint / "jobs"

    def generate_job_url(self, job_id: str) -> URL:
        return self.jobs_base_url / job_id


@pytest.fixture
async def monitoring_api(config: Config) -> AsyncIterator[MonitoringApiEndpoints]:
    app = await create_app(config)
    async with create_local_app_server(app, port=8080) as address:
        yield MonitoringApiEndpoints(address=address)


@pytest.fixture
async def platform_api(
    platform_api_config: PlatformApiConfig,
) -> AsyncIterator[PlatformApiEndpoints]:
    yield PlatformApiEndpoints(url=platform_api_config.url)


class JobsClient:
    def __init__(
        self,
        platform_api: PlatformApiEndpoints,
        client: aiohttp.ClientSession,
        user: _User,
    ) -> None:
        self._platform_api = platform_api
        self._client = client
        self._user = user

    @property
    def user(self) -> _User:
        return self._user

    @property
    def headers(self) -> Dict[str, str]:
        return self._user.headers

    async def get_job_by_id(self, job_id: str) -> Dict[str, Any]:
        url = self._platform_api.generate_job_url(job_id)
        async with self._client.get(url, headers=self.headers) as response:
            response_text = await response.text()
            assert response.status == HTTPOk.status_code, response_text
            result = await response.json()
        return result

    async def long_polling_by_job_id(
        self, job_id: str, status: str, interval_s: float = 0.5, max_time: float = 180
    ) -> Dict[str, Any]:
        t0 = time.monotonic()
        while True:
            response = await self.get_job_by_id(job_id)
            if response["status"] == status:
                return response
            await asyncio.sleep(max(interval_s, time.monotonic() - t0))
            current_time = time.monotonic() - t0
            if current_time > max_time:
                pytest.fail(f"too long: {current_time:.3f} sec; resp: {response}")
            interval_s *= 1.5

    async def delete_job(self, job_id: str, assert_success: bool = True) -> None:
        url = self._platform_api.generate_job_url(job_id)
        async with self._client.delete(url, headers=self.headers) as response:
            if assert_success:
                assert response.status == HTTPNoContent.status_code


@pytest.fixture
def jobs_client_factory(
    platform_api: PlatformApiEndpoints, client: aiohttp.ClientSession
) -> Iterator[Callable[[_User], JobsClient]]:
    def impl(user: _User) -> JobsClient:
        return JobsClient(platform_api, client, user=user)

    yield impl


@pytest.fixture
async def jobs_client(
    regular_user_factory: Callable[..., Awaitable[_User]],
    jobs_client_factory: Callable[[_User], JobsClient],
) -> JobsClient:
    regular_user = await regular_user_factory()
    return jobs_client_factory(regular_user)


@pytest.fixture
def job_request_factory() -> Callable[[], Dict[str, Any]]:
    def _factory() -> Dict[str, Any]:
        return {
            "container": {
                "image": "ubuntu",
                "command": "true",
                "resources": {"cpu": 0.1, "memory_mb": 16},
            }
        }

    return _factory


@pytest.fixture
async def job_submit(
    job_request_factory: Callable[[], Dict[str, Any]]
) -> Dict[str, Any]:
    return job_request_factory()


@pytest.fixture
async def job_factory(
    platform_api: PlatformApiEndpoints,
    client: aiohttp.ClientSession,
    jobs_client: JobsClient,
    job_request_factory: Callable[[], Dict[str, Any]],
) -> AsyncIterator[Callable[[str], Awaitable[str]]]:
    jobs: List[str] = []

    async def _f(command: str, name: str = "") -> str:
        request_payload = job_request_factory()
        request_payload["container"]["command"] = command
        if name:
            request_payload["name"] = name
        async with client.post(
            platform_api.jobs_base_url,
            headers=jobs_client.headers,
            json=request_payload,
        ) as response:
            assert response.status == HTTPAccepted.status_code, await response.text()
            result = await response.json()
            job_id = result["id"]
            jobs.append(job_id)
            await jobs_client.long_polling_by_job_id(job_id, status="running")

        return job_id

    yield _f

    for job_id in jobs:
        await jobs_client.delete_job(job_id)


@pytest.fixture
async def infinite_job(job_factory: Callable[[str], Awaitable[str]]) -> str:
    return await job_factory("tail -f /dev/null")


@pytest.fixture
def job_name() -> str:
    return random_str()


@pytest.fixture
async def named_infinite_job(
    job_factory: Callable[[str, str], Awaitable[str]], job_name: str
) -> str:
    return await job_factory("tail -f /dev/null", job_name)


@pytest.fixture
async def wait_for_job_docker_client(
    kube_client: MyKubeClient,
    docker_config: DockerConfig,
    job_factory: Callable[[str], Awaitable[str]],
) -> None:
    timeout_s: float = 60
    interval_s: float = 1

    job_id = await job_factory("sleep 5m")
    pod_name = job_id
    async with timeout(timeout_s):
        pod = await kube_client.get_pod(pod_name)
        async with kube_client.get_node_proxy_client(
            pod.node_name, docker_config.docker_engine_api_port
        ) as proxy_client:
            docker = Docker(
                url=str(proxy_client.url),
                session=proxy_client.session,
                connector=proxy_client.session.connector,
                api_version=DOCKER_API_VERSION,
            )
            while True:
                try:
                    await docker.ping()
                    return
                except aiohttp.ClientError as e:
                    logging.info(
                        f"Failed to ping docker client: {proxy_client.url}: {e}"
                    )
                    await asyncio.sleep(interval_s)


class TestApi:
    @pytest.mark.asyncio
    async def test_ping(
        self, monitoring_api: MonitoringApiEndpoints, client: aiohttp.ClientSession
    ) -> None:
        async with client.get(monitoring_api.ping_url) as resp:
            assert resp.status == HTTPOk.status_code
            text = await resp.text()
            assert text == "Pong"

    @pytest.mark.asyncio
    async def test_secured_ping(
        self,
        monitoring_api: MonitoringApiEndpoints,
        client: aiohttp.ClientSession,
        jobs_client: JobsClient,
    ) -> None:
        headers = jobs_client.headers
        async with client.get(monitoring_api.secured_ping_url, headers=headers) as resp:
            assert resp.status == HTTPOk.status_code
            text = await resp.text()
            assert text == "Secured Pong"

    @pytest.mark.asyncio
    async def test_secured_ping_no_token_provided_unauthorized(
        self, monitoring_api: MonitoringApiEndpoints, client: aiohttp.ClientSession
    ) -> None:
        url = monitoring_api.secured_ping_url
        async with client.get(url) as resp:
            assert resp.status == HTTPUnauthorized.status_code

    @pytest.mark.asyncio
    async def test_secured_ping_non_existing_token_unauthorized(
        self,
        monitoring_api: MonitoringApiEndpoints,
        client: aiohttp.ClientSession,
        token_factory: Callable[[str], str],
    ) -> None:
        url = monitoring_api.secured_ping_url
        token = token_factory("non-existing-user")
        headers = {"Authorization": f"Bearer {token}"}
        async with client.get(url, headers=headers) as resp:
            assert resp.status == HTTPUnauthorized.status_code

    @pytest.mark.asyncio
    async def test_ping_unknown_origin(
        self, monitoring_api: MonitoringApiEndpoints, client: aiohttp.ClientSession
    ) -> None:
        async with client.get(
            monitoring_api.ping_url, headers={"Origin": "http://unknown"}
        ) as response:
            assert response.status == HTTPOk.status_code, await response.text()
            assert "Access-Control-Allow-Origin" not in response.headers

    @pytest.mark.asyncio
    async def test_ping_allowed_origin(
        self, monitoring_api: MonitoringApiEndpoints, client: aiohttp.ClientSession
    ) -> None:
        async with client.get(
            monitoring_api.ping_url, headers={"Origin": "https://neu.ro"}
        ) as resp:
            assert resp.status == HTTPOk.status_code, await resp.text()
            assert resp.headers["Access-Control-Allow-Origin"] == "https://neu.ro"
            assert resp.headers["Access-Control-Allow-Credentials"] == "true"
            assert resp.headers["Access-Control-Expose-Headers"] == ""

    @pytest.mark.asyncio
    async def test_ping_options_no_headers(
        self, monitoring_api: MonitoringApiEndpoints, client: aiohttp.ClientSession
    ) -> None:
        async with client.options(monitoring_api.ping_url) as resp:
            assert resp.status == HTTPForbidden.status_code, await resp.text()
            assert await resp.text() == (
                "CORS preflight request failed: "
                "origin header is not specified in the request"
            )

    @pytest.mark.asyncio
    async def test_ping_options_unknown_origin(
        self, monitoring_api: MonitoringApiEndpoints, client: aiohttp.ClientSession
    ) -> None:
        async with client.options(
            monitoring_api.ping_url,
            headers={
                "Origin": "http://unknown",
                "Access-Control-Request-Method": "GET",
            },
        ) as resp:
            assert resp.status == HTTPForbidden.status_code, await resp.text()
            assert await resp.text() == (
                "CORS preflight request failed: "
                "origin 'http://unknown' is not allowed"
            )

    @pytest.mark.asyncio
    async def test_ping_options(
        self, monitoring_api: MonitoringApiEndpoints, client: aiohttp.ClientSession
    ) -> None:
        async with client.options(
            monitoring_api.ping_url,
            headers={
                "Origin": "https://neu.ro",
                "Access-Control-Request-Method": "GET",
            },
        ) as resp:
            assert resp.status == HTTPOk.status_code, await resp.text()
            assert resp.headers["Access-Control-Allow-Origin"] == "https://neu.ro"
            assert resp.headers["Access-Control-Allow-Credentials"] == "true"
            assert resp.headers["Access-Control-Allow-Methods"] == "GET"


class TestTopApi:
    @pytest.mark.asyncio
    async def test_top_ok(
        self,
        monitoring_api: MonitoringApiEndpoints,
        client: aiohttp.ClientSession,
        jobs_client: JobsClient,
        infinite_job: str,
    ) -> None:
        num_request = 2
        records = []

        url = monitoring_api.generate_top_url(job_id=infinite_job)
        async with client.ws_connect(url, headers=jobs_client.headers) as ws:
            # TODO move this ws communication to JobClient
            while True:
                msg = await ws.receive()
                if msg.type == aiohttp.WSMsgType.CLOSE:
                    break
                else:
                    records.append(json.loads(msg.data))

                if len(records) == num_request:
                    # TODO (truskovskiyk 09/12/18) do not use protected prop
                    # https://github.com/aio-libs/aiohttp/issues/3443
                    proto = ws._writer.protocol
                    assert proto.transport is not None
                    proto.transport.close()
                    break

        assert len(records) == num_request
        for message in records:
            assert message == {
                "cpu": mock.ANY,
                "memory": mock.ANY,
                "timestamp": mock.ANY,
            }

    @pytest.mark.asyncio
    async def test_top_shared_by_name(
        self,
        monitoring_api: MonitoringApiEndpoints,
        platform_api: PlatformApiEndpoints,
        client: aiohttp.ClientSession,
        jobs_client: JobsClient,
        job_name: str,
        named_infinite_job: str,
        regular_user_factory: Callable[..., Awaitable[_User]],
        share_job: Callable[..., Awaitable[None]],
    ) -> None:
        user2 = await regular_user_factory()
        await share_job(jobs_client.user, user2, job_name)

        url = monitoring_api.generate_top_url(named_infinite_job)
        async with client.ws_connect(url, headers=user2.headers):
            pass

    @pytest.mark.asyncio
    async def test_top_no_permissions_unauthorized(
        self,
        monitoring_api: MonitoringApiEndpoints,
        platform_api: PlatformApiEndpoints,
        client: aiohttp.ClientSession,
        job_submit: Dict[str, Any],
        regular_user_factory: Callable[..., Awaitable[_User]],
    ) -> None:
        user1 = await regular_user_factory()
        user2 = await regular_user_factory()

        url = platform_api.jobs_base_url
        async with client.post(url, headers=user1.headers, json=job_submit) as resp:
            assert resp.status == HTTPAccepted.status_code
            payload = await resp.json()
            job_id = payload["id"]

        url = monitoring_api.generate_top_url(job_id)
        with pytest.raises(WSServerHandshakeError, match="Invalid response status"):
            async with client.ws_connect(url, headers=user2.headers):
                pass

    @pytest.mark.asyncio
    async def test_top_no_auth_token_provided_unauthorized(
        self,
        monitoring_api: MonitoringApiEndpoints,
        platform_api: PlatformApiEndpoints,
        client: aiohttp.ClientSession,
        jobs_client: JobsClient,
        infinite_job: str,
    ) -> None:

        url = monitoring_api.generate_top_url(job_id=infinite_job)
        with pytest.raises(WSServerHandshakeError, match="Invalid response status"):
            async with client.ws_connect(url):
                pass

    @pytest.mark.asyncio
    async def test_top_non_running_job(
        self,
        monitoring_api: MonitoringApiEndpoints,
        client: aiohttp.ClientSession,
        jobs_client: JobsClient,
        infinite_job: str,
    ) -> None:
        job = infinite_job
        await jobs_client.delete_job(job)
        await jobs_client.long_polling_by_job_id(job_id=job, status="succeeded")

        num_request = 2
        records = []

        url = monitoring_api.generate_top_url(job_id=job)
        async with client.ws_connect(url, headers=jobs_client.headers) as ws:
            # TODO move this ws communication to JobClient
            while True:
                msg = await ws.receive()
                if msg.type == aiohttp.WSMsgType.CLOSE:
                    break
                else:
                    records.append(json.loads(msg.data))

                if len(records) == num_request:
                    # TODO (truskovskiyk 09/12/18) do not use protected prop
                    # https://github.com/aio-libs/aiohttp/issues/3443
                    proto = ws._writer.protocol
                    assert proto.transport is not None
                    proto.transport.close()
                    break

        assert not records

    @pytest.mark.asyncio
    async def test_top_non_existing_job(
        self,
        platform_api: PlatformApiEndpoints,
        monitoring_api: MonitoringApiEndpoints,
        client: aiohttp.ClientSession,
        jobs_client: JobsClient,
    ) -> None:
        headers = jobs_client.headers
        job_id = f"job-{uuid4()}"

        url = platform_api.generate_job_url(job_id)
        async with client.get(url, headers=headers) as response:
            assert response.status == aiohttp.web.HTTPBadRequest.status_code
            payload = await response.text()
            assert "no such job" in payload

        url = monitoring_api.generate_top_url(job_id=job_id)
        with pytest.raises(WSServerHandshakeError, match="Invalid response status"):
            async with client.ws_connect(url, headers=headers):
                pass

    @pytest.mark.asyncio
    async def test_top_silently_wait_when_job_pending(
        self,
        monitoring_api: MonitoringApiEndpoints,
        platform_api: PlatformApiEndpoints,
        client: aiohttp.ClientSession,
        jobs_client: JobsClient,
        job_submit: Dict[str, Any],
    ) -> None:
        command = 'bash -c "for i in {1..10}; do echo $i; sleep 1; done"'
        job_submit["container"]["command"] = command
        headers = jobs_client.headers

        url = platform_api.jobs_base_url
        async with client.post(url, headers=headers, json=job_submit) as resp:
            assert resp.status == HTTPAccepted.status_code
            payload = await resp.json()
            job_id = payload["id"]
            assert payload["status"] == "pending"

        num_request = 2
        records = []

        job_top_url = monitoring_api.generate_top_url(job_id)
        async with client.ws_connect(job_top_url, headers=headers) as ws:
            job = await jobs_client.get_job_by_id(job_id=job_id)
            assert job["status"] == "pending"

            # silently waiting for a job becomes running
            msg = await ws.receive()
            job = await jobs_client.get_job_by_id(job_id=job_id)
            assert job["status"] == "running"
            assert msg.type == aiohttp.WSMsgType.TEXT

            while True:
                msg = await ws.receive()
                if msg.type == aiohttp.WSMsgType.CLOSE:
                    break
                else:
                    records.append(json.loads(msg.data))

                if len(records) == num_request:
                    # TODO (truskovskiyk 09/12/18) do not use protected prop
                    # https://github.com/aio-libs/aiohttp/issues/3443
                    proto = ws._writer.protocol
                    assert proto.transport is not None
                    proto.transport.close()
                    break

        assert len(records) == num_request
        for message in records:
            assert message == {
                "cpu": mock.ANY,
                "memory": mock.ANY,
                "timestamp": mock.ANY,
            }

        await jobs_client.delete_job(job_id=job_id)

    @pytest.mark.asyncio
    async def test_top_close_when_job_succeeded(
        self,
        monitoring_api: MonitoringApiEndpoints,
        platform_api: PlatformApiEndpoints,
        client: aiohttp.ClientSession,
        jobs_client: JobsClient,
        job_submit: Dict[str, Any],
    ) -> None:

        command = 'bash -c "for i in {1..2}; do echo $i; sleep 1; done"'
        job_submit["container"]["command"] = command
        headers = jobs_client.headers

        url = platform_api.jobs_base_url
        async with client.post(url, headers=headers, json=job_submit) as response:
            assert response.status == HTTPAccepted.status_code
            result = await response.json()
            assert result["status"] in ["pending"]
            job_id = result["id"]

        await jobs_client.long_polling_by_job_id(job_id=job_id, status="succeeded")

        job_top_url = monitoring_api.generate_top_url(job_id)
        async with client.ws_connect(job_top_url, headers=headers) as ws:
            msg = await ws.receive()
            job = await jobs_client.get_job_by_id(job_id=job_id)

            assert msg.type == aiohttp.WSMsgType.CLOSE
            assert job["status"] == "succeeded"

        await jobs_client.delete_job(job_id=job_id)


class TestLogApi:
    @pytest.mark.asyncio
    async def test_log_no_permissions_forbidden(
        self,
        monitoring_api: MonitoringApiEndpoints,
        platform_api: PlatformApiEndpoints,
        client: aiohttp.ClientSession,
        job_submit: Dict[str, Any],
        regular_user_factory: Callable[..., Awaitable[_User]],
        cluster_name: str,
    ) -> None:
        user1 = await regular_user_factory()
        user2 = await regular_user_factory()

        url = platform_api.jobs_base_url
        async with client.post(url, headers=user1.headers, json=job_submit) as resp:
            assert resp.status == HTTPAccepted.status_code
            payload = await resp.json()
            job_id = payload["id"]

        url = monitoring_api.generate_log_url(job_id)
        async with client.get(url, headers=user2.headers) as resp:
            assert resp.status == HTTPForbidden.status_code
            result = await resp.json()
            assert result == {
                "missing": [
                    {
                        "uri": f"job://{cluster_name}/{user1.name}/{job_id}",
                        "action": "read",
                    }
                ]
            }

    @pytest.mark.asyncio
    async def test_log_no_auth_token_provided_unauthorized(
        self,
        monitoring_api: MonitoringApiEndpoints,
        client: aiohttp.ClientSession,
        jobs_client: JobsClient,
        infinite_job: str,
    ) -> None:
        url = monitoring_api.generate_top_url(job_id=infinite_job)
        async with client.get(url) as resp:
            assert resp.status == HTTPUnauthorized.status_code

    @pytest.mark.asyncio
    async def test_job_log(
        self,
        monitoring_api: MonitoringApiEndpoints,
        platform_api: PlatformApiEndpoints,
        client: aiohttp.ClientSession,
        jobs_client: JobsClient,
        job_submit: Dict[str, Any],
    ) -> None:
        command = 'bash -c "for i in {1..5}; do echo $i; sleep 1; done"'
        request_payload = job_submit
        request_payload["container"]["command"] = command
        headers = jobs_client.headers

        url = platform_api.jobs_base_url
        async with client.post(url, headers=headers, json=request_payload) as response:
            assert response.status == HTTPAccepted.status_code, await response.text()
            result = await response.json()
            job_id = result["id"]

        await jobs_client.long_polling_by_job_id(job_id, "succeeded")

        url = monitoring_api.generate_log_url(job_id)
        async with client.get(url, headers=headers) as response:
            assert response.status == HTTPOk.status_code
            assert response.content_type == "text/plain"
            assert response.charset == "utf-8"
            assert response.headers["Transfer-Encoding"] == "chunked"
            assert "Content-Encoding" not in response.headers
            actual_payload = await response.read()
            expected_payload = "\n".join(str(i) for i in range(1, 6)) + "\n"
            assert actual_payload == expected_payload.encode()

    @pytest.mark.asyncio
    async def test_log_shared_by_name(
        self,
        monitoring_api: MonitoringApiEndpoints,
        platform_api: PlatformApiEndpoints,
        client: aiohttp.ClientSession,
        job_submit: Dict[str, Any],
        job_name: str,
        regular_user_factory: Callable[..., Awaitable[_User]],
        share_job: Callable[[_User, _User, str], Awaitable[None]],
    ) -> None:
        user1 = await regular_user_factory()
        user2 = await regular_user_factory()

        job_submit["name"] = job_name

        url = platform_api.jobs_base_url
        async with client.post(url, headers=user1.headers, json=job_submit) as resp:
            assert resp.status == HTTPAccepted.status_code
            payload = await resp.json()
            job_id = payload["id"]
            assert payload["name"] == job_name

        await share_job(user1, user2, job_name)

        url = monitoring_api.generate_log_url(job_id)
        async with client.get(url, headers=user2.headers) as resp:
            assert resp.status == HTTPOk.status_code


class TestSaveApi:
    @pytest.mark.asyncio
    async def test_save_no_permissions_forbidden(
        self,
        monitoring_api: MonitoringApiEndpoints,
        platform_api: PlatformApiEndpoints,
        client: aiohttp.ClientSession,
        job_submit: Dict[str, Any],
        regular_user_factory: Callable[..., Awaitable[_User]],
        cluster_name: str,
    ) -> None:
        user1 = await regular_user_factory()
        user2 = await regular_user_factory()

        url = platform_api.jobs_base_url
        async with client.post(url, headers=user1.headers, json=job_submit) as resp:
            assert resp.status == HTTPAccepted.status_code
            payload = await resp.json()
            job_id = payload["id"]

        url = monitoring_api.generate_save_url(job_id)
        async with client.post(url, headers=user2.headers) as resp:
            assert resp.status == HTTPForbidden.status_code
            result = await resp.json()
            assert result == {
                "missing": [
                    {
                        "uri": f"job://{cluster_name}/{user1.name}/{job_id}",
                        "action": "write",
                    }
                ]
            }

    @pytest.mark.asyncio
    async def test_save_no_auth_token_provided_unauthorized(
        self,
        monitoring_api: MonitoringApiEndpoints,
        client: aiohttp.ClientSession,
        jobs_client: JobsClient,
        infinite_job: str,
    ) -> None:
        url = monitoring_api.generate_save_url(job_id=infinite_job)
        async with client.post(url) as resp:
            assert resp.status == HTTPUnauthorized.status_code

    @pytest.mark.asyncio
    async def test_save_non_existing_job(
        self,
        platform_api: PlatformApiEndpoints,
        monitoring_api: MonitoringApiEndpoints,
        client: aiohttp.ClientSession,
        jobs_client: JobsClient,
    ) -> None:
        headers = jobs_client.headers
        job_id = f"job-{uuid4()}"

        url = monitoring_api.generate_save_url(job_id=job_id)
        async with client.post(url, headers=headers) as resp:
            assert resp.status == HTTPBadRequest.status_code, str(resp)
            assert "no such job" in await resp.text()

    @pytest.mark.asyncio
    async def test_save_unknown_registry_host(
        self,
        platform_api: PlatformApiEndpoints,
        monitoring_api: MonitoringApiEndpoints,
        client: aiohttp.ClientSession,
        jobs_client: JobsClient,
        infinite_job: str,
    ) -> None:
        url = monitoring_api.generate_save_url(job_id=infinite_job)
        headers = jobs_client.headers
        payload = {"container": {"image": "unknown:5000/alpine:latest"}}
        async with client.post(url, headers=headers, json=payload) as resp:
            assert resp.status == HTTPBadRequest.status_code, str(resp)
            resp_payload = await resp.json()
            assert "Unknown registry host" in resp_payload["error"]

    @pytest.mark.asyncio
    async def test_save_not_running_job(
        self,
        platform_api: PlatformApiEndpoints,
        monitoring_api: MonitoringApiEndpoints,
        client: aiohttp.ClientSession,
        jobs_client: JobsClient,
        infinite_job: str,
        config: Config,
        kube_client: MyKubeClient,
    ) -> None:
        await jobs_client.delete_job(infinite_job)
        await kube_client.wait_pod_is_terminated(
            pod_name=infinite_job, allow_pod_not_exists=True
        )

        url = monitoring_api.generate_save_url(job_id=infinite_job)
        headers = jobs_client.headers
        payload = {
            "container": {"image": f"{config.registry.host}/alpine:{infinite_job}"}
        }
        async with client.post(url, headers=headers, json=payload) as resp:
            assert resp.status == HTTPOk.status_code, str(resp)
            chunks = [
                json.loads(chunk, encoding="utf-8")
                async for chunk in resp.content
                if chunk
            ]
            debug = f"Received chunks: `{chunks}`"

            assert len(chunks) == 1, debug
            assert "not running" in chunks[0]["error"], debug

    @pytest.mark.asyncio
    async def test_save_push_failed_job_exception_raised(
        self,
        config_factory: Callable[..., Config],
        platform_api: PlatformApiEndpoints,
        client: aiohttp.ClientSession,
        jobs_client: JobsClient,
        infinite_job: str,
    ) -> None:
        invalid_docker_config = DockerConfig(docker_engine_api_port=1)
        config = config_factory(docker=invalid_docker_config)

        app = await create_app(config)
        async with create_local_app_server(app, port=8080) as address:
            monitoring_api = MonitoringApiEndpoints(address=address)
            url = monitoring_api.generate_save_url(job_id=infinite_job)

            headers = jobs_client.headers
            image = f"{config.registry.host}/alpine:{infinite_job}"
            payload = {"container": {"image": image}}
            async with client.post(url, headers=headers, json=payload) as resp:
                assert resp.status == HTTPOk.status_code, str(resp)
                chunks = [
                    json.loads(chunk, encoding="utf-8")
                    async for chunk in resp.content
                    if chunk
                ]
                debug = f"Received chunks: `{chunks}`"

                assert len(chunks) == 2, debug

                assert chunks[0]["status"] == "CommitStarted", debug
                assert chunks[0]["details"]["image"] == image, debug
                assert re.match(r"\w{64}", chunks[0]["details"]["container"]), debug

                error = chunks[1]["error"]
                assert (
                    f"Failed to save job '{infinite_job}': DockerError(900" in error
                ), debug
                assert "Connect call failed" in error, debug

    @pytest.mark.asyncio
    async def test_save_ok(
        self,
        platform_api: PlatformApiEndpoints,
        monitoring_api: MonitoringApiEndpoints,
        client: aiohttp.ClientSession,
        jobs_client: JobsClient,
        infinite_job: str,
        kube_client: MyKubeClient,
        docker_config: DockerConfig,
        config: Config,
        wait_for_job_docker_client: None,
    ) -> None:
        url = monitoring_api.generate_save_url(job_id=infinite_job)
        headers = jobs_client.headers
        repository = f"{config.registry.host}/alpine"
        image = f"{repository}:{infinite_job}"
        payload = {"container": {"image": image}}

        async with client.post(url, headers=headers, json=payload) as resp:
            assert resp.status == HTTPOk.status_code, str(resp)
            chunks = [
                json.loads(chunk, encoding="utf-8")
                async for chunk in resp.content
                if chunk
            ]
            debug = f"Received chunks: `{chunks}`"
            assert isinstance(chunks, list), debug
            assert all(isinstance(s, dict) for s in chunks), debug
            assert len(chunks) >= 4, debug  # 2 for commit(), >=2 for push()

            # here we rely on chunks to be received in correct order

            assert chunks[0]["status"] == "CommitStarted", debug
            assert chunks[0]["details"]["image"] == image, debug
            assert re.match(r"\w{64}", chunks[0]["details"]["container"]), debug

            assert chunks[1] == {"status": "CommitFinished"}, debug

            msg = f"The push refers to repository [{repository}]"
            assert chunks[2].get("status") == msg, debug

            assert chunks[-1].get("aux", {}).get("Tag") == infinite_job, debug

    @pytest.mark.asyncio
    async def test_save_shared_by_name(
        self,
        monitoring_api: MonitoringApiEndpoints,
        client: aiohttp.ClientSession,
        jobs_client: JobsClient,
        job_name: str,
        named_infinite_job: str,
        regular_user_factory: Callable[..., Awaitable[_User]],
        share_job: Callable[[_User, _User, str], Awaitable[None]],
        config: Config,
    ) -> None:
        user2 = await regular_user_factory()
        await share_job(jobs_client.user, user2, job_name)

        url = monitoring_api.generate_save_url(job_id=named_infinite_job)
        repository = f"{config.registry.host}/alpine"
        image = f"{repository}:{named_infinite_job}"
        payload = {"container": {"image": image}}

        async with client.post(url, headers=user2.headers, json=payload) as resp:
            assert resp.status == HTTPOk.status_code, str(resp)


class TestAttachApi:
    @pytest.mark.asyncio
    async def test_attach_nontty(
        self,
        platform_api: PlatformApiEndpoints,
        monitoring_api: MonitoringApiEndpoints,
        client: aiohttp.ClientSession,
        jobs_client: JobsClient,
        wait_for_job_docker_client: None,
        job_submit: Dict[str, Any],
    ) -> None:
        command = 'bash -c "for i in {0..9}; do echo $i; sleep 1; done"'
        job_submit["container"]["command"] = command
        headers = jobs_client.headers

        url = platform_api.jobs_base_url
        async with client.post(url, headers=headers, json=job_submit) as response:
            assert response.status == 202
            result = await response.json()
            assert result["status"] in ["pending"]
            job_id = result["id"]

        await jobs_client.long_polling_by_job_id(job_id=job_id, status="running")

        url1 = monitoring_api.generate_attach_url(
            job_id=job_id, stdin=False, stdout=True, stderr=True, logs=True
        )

        content = []
        async with client.ws_connect(url1, method="POST", headers=headers) as ws:
            async for msg in ws:
                content.append(msg.data)

        expected = b"".join(f"\x01{i}\n".encode("ascii") for i in range(10))
        assert b"".join(content) == expected

    @pytest.mark.asyncio
    async def test_attach_tty(
        self,
        platform_api: PlatformApiEndpoints,
        monitoring_api: MonitoringApiEndpoints,
        client: aiohttp.ClientSession,
        jobs_client: JobsClient,
        wait_for_job_docker_client: None,
        job_submit: Dict[str, Any],
    ) -> None:
        command = "sh"
        job_submit["container"]["command"] = command
        job_submit["container"]["tty"] = True
        headers = jobs_client.headers

        url = platform_api.jobs_base_url
        async with client.post(url, headers=headers, json=job_submit) as response:
            assert response.status == 202
            result = await response.json()
            assert result["status"] in ["pending"]
            job_id = result["id"]

        await jobs_client.long_polling_by_job_id(job_id=job_id, status="running")

        url1 = monitoring_api.generate_resize_url(job_id=job_id, w=70, h=20)

        async with client.post(url1, headers=headers) as response:
            assert response.status == 200

        url2 = monitoring_api.generate_attach_url(
            job_id=job_id, stdin=True, stdout=True, stderr=True, logs=True
        )

        async with client.ws_connect(url2, method="POST", headers=headers) as ws:
            # We can't be sure if we connect before inital prompt or after
            try:
                await asyncio.wait_for(ws.receive_bytes(), timeout=0.2)
            except asyncio.TimeoutError:
                pass

            await ws.send_bytes(b"\n")
            assert await expect_prompt(ws) == b"\r\n# "
            await ws.send_bytes(b"echo 'abc'\n")
            assert await expect_prompt(ws) == b"echo 'abc'\r\nabc\r\n# "
            await ws.send_bytes(b"exit 1\n")
            assert await expect_prompt(ws) == b"exit 1\r\n"

        result = await jobs_client.long_polling_by_job_id(job_id, status="failed")
        assert result["history"]["exit_code"] == 1, result

    @pytest.mark.asyncio
    async def test_attach_nontty_shared_by_name(
        self,
        platform_api: PlatformApiEndpoints,
        monitoring_api: MonitoringApiEndpoints,
        client: aiohttp.ClientSession,
        jobs_client: JobsClient,
        wait_for_job_docker_client: None,
        job_submit: Dict[str, Any],
        regular_user_factory: Callable[..., Awaitable[_User]],
        share_job: Callable[..., Awaitable[None]],
    ) -> None:
        user2 = await regular_user_factory()

        command = 'bash -c "for i in {0..9}; do echo $i; sleep 1; done"'
        job_submit["container"]["command"] = command
        job_name = random_str()
        job_submit["name"] = job_name

        url = platform_api.jobs_base_url
        async with client.post(
            url, headers=jobs_client.headers, json=job_submit
        ) as response:
            assert response.status == 202
            result = await response.json()
            assert result["status"] in ["pending"]
            job_id = result["id"]
            assert result["name"] == job_name

        await share_job(jobs_client.user, user2, job_name, action="write")

        await jobs_client.long_polling_by_job_id(job_id=job_id, status="running")

        url1 = monitoring_api.generate_attach_url(
            job_id=job_id, stdin=False, stdout=True, stderr=True, logs=True
        )

        content = []
        async with client.ws_connect(url1, method="POST", headers=user2.headers) as ws:
            async for msg in ws:
                content.append(msg.data)

        expected = b"".join(f"\x01{i}\n".encode("ascii") for i in range(10))
        assert b"".join(content) == expected


class TestExecApi:
    @pytest.mark.asyncio
    async def test_exec_notty_stdout(
        self,
        platform_api: PlatformApiEndpoints,
        monitoring_api: MonitoringApiEndpoints,
        client: aiohttp.ClientSession,
        jobs_client: JobsClient,
        infinite_job: str,
    ) -> None:

        headers = jobs_client.headers

        url1 = monitoring_api.generate_exec_create_url(infinite_job)
        async with client.post(
            url1,
            headers=headers,
            json={
                "command": "sh -c 'sleep 5; echo abc'",
                "stdin": False,
                "stdout": True,
                "stderr": True,
                "tty": False,
            },
        ) as response:
            assert response.status == 200, await response.text()
            content = await response.json()
            exec_id = content["exec_id"]

        url2 = monitoring_api.generate_exec_start_url(infinite_job, exec_id)
        async with client.ws_connect(url2, method="POST", headers=headers) as ws:
            data = await ws.receive_bytes()
            assert data == b"\x01abc\n"

    @pytest.mark.asyncio
    async def test_exec_notty_stderr(
        self,
        platform_api: PlatformApiEndpoints,
        monitoring_api: MonitoringApiEndpoints,
        client: aiohttp.ClientSession,
        jobs_client: JobsClient,
        infinite_job: str,
    ) -> None:

        headers = jobs_client.headers

        url1 = monitoring_api.generate_exec_create_url(infinite_job)
        async with client.post(
            url1,
            headers=headers,
            json={
                "command": "sh -c 'sleep 5; echo abc 1>&2'",
                "stdin": False,
                "stdout": True,
                "stderr": True,
                "tty": False,
            },
        ) as response:
            assert response.status == 200, await response.text()
            content = await response.json()
            exec_id = content["exec_id"]

        url2 = monitoring_api.generate_exec_start_url(infinite_job, exec_id)
        async with client.ws_connect(url2, method="POST", headers=headers) as ws:
            data = await ws.receive_bytes()
            assert data == b"\x02abc\n"

    @pytest.mark.asyncio
    async def test_exec_tty(
        self,
        platform_api: PlatformApiEndpoints,
        monitoring_api: MonitoringApiEndpoints,
        client: aiohttp.ClientSession,
        jobs_client: JobsClient,
        infinite_job: str,
    ) -> None:

        headers = jobs_client.headers

        url1 = monitoring_api.generate_exec_create_url(infinite_job)
        async with client.post(
            url1,
            headers=headers,
            json={
                "command": "sh",
                "stdin": True,
                "stdout": True,
                "stderr": True,
                "tty": True,
            },
        ) as response:
            assert response.status == 200, await response.text()
            content = await response.json()
            exec_id = content["exec_id"]

        url2 = monitoring_api.generate_exec_start_url(infinite_job, exec_id)
        async with client.ws_connect(url2, method="POST", headers=headers) as ws:
            assert (await expect_prompt(ws)).strip() == b"#"
            await ws.send_bytes(b"echo 'abc'\n")
            assert await expect_prompt(ws) == b"echo 'abc'\r\nabc\r\n# "
            await ws.send_bytes(b"exit 1\n")
            assert await expect_prompt(ws) == b"exit 1\r\n"

        async with timeout(15):
            async with client.get(
                monitoring_api.generate_exec_inspect_url(infinite_job, exec_id,),
                headers=headers,
            ) as resp:
                data = await resp.json()
<<<<<<< HEAD
            assert data["exit_code"] == 1, data

    @pytest.mark.asyncio
    async def test_exec_notty_stdout_shared_by_name(
=======
                while data["running"]:
                    data = await resp.json()
                    await asyncio.sleep(0.1)
                assert data["exit_code"] == 1, data

    @pytest.mark.asyncio
    async def test_kill(
>>>>>>> 4b585cd6
        self,
        platform_api: PlatformApiEndpoints,
        monitoring_api: MonitoringApiEndpoints,
        client: aiohttp.ClientSession,
        jobs_client: JobsClient,
<<<<<<< HEAD
        job_name: str,
        named_infinite_job: str,
        regular_user_factory: Callable[..., Awaitable[_User]],
        share_job: Callable[..., Awaitable[None]],
    ) -> None:
        user2 = await regular_user_factory()
        await share_job(jobs_client.user, user2, job_name, action="write")

        url1 = monitoring_api.generate_exec_create_url(named_infinite_job)
        async with client.post(
            url1,
            headers=user2.headers,
            json={
                "command": "sh -c 'sleep 5; echo abc'",
                "stdin": False,
                "stdout": True,
                "stderr": True,
                "tty": False,
            },
        ) as response:
            assert response.status == 200, await response.text()
            content = await response.json()
            exec_id = content["exec_id"]

        url2 = monitoring_api.generate_exec_start_url(named_infinite_job, exec_id)
        async with client.ws_connect(url2, method="POST", headers=user2.headers) as ws:
            data = await ws.receive_bytes()
            assert data == b"\x01abc\n"
=======
        infinite_job: str,
    ) -> None:

        headers = jobs_client.headers

        url = monitoring_api.generate_kill_url(infinite_job)
        url = url.with_query(signal=int(signal.SIGKILL))
        async with client.post(url, headers=headers) as response:
            assert response.status == 204, await response.text()

        result = await jobs_client.long_polling_by_job_id(infinite_job, status="failed")
        assert result["history"]["exit_code"] == 128 + signal.SIGKILL, result

    @pytest.mark.asyncio
    async def test_kill_default(
        self,
        platform_api: PlatformApiEndpoints,
        monitoring_api: MonitoringApiEndpoints,
        client: aiohttp.ClientSession,
        jobs_client: JobsClient,
        infinite_job: str,
    ) -> None:

        headers = jobs_client.headers

        url = monitoring_api.generate_kill_url(infinite_job)
        async with client.post(url, headers=headers) as response:
            assert response.status == 204, await response.text()

        result = await jobs_client.long_polling_by_job_id(infinite_job, status="failed")
        assert result["history"]["exit_code"] == 128 + signal.SIGKILL, result
>>>>>>> 4b585cd6
<|MERGE_RESOLUTION|>--- conflicted
+++ resolved
@@ -1254,26 +1254,18 @@
                 headers=headers,
             ) as resp:
                 data = await resp.json()
-<<<<<<< HEAD
-            assert data["exit_code"] == 1, data
-
-    @pytest.mark.asyncio
-    async def test_exec_notty_stdout_shared_by_name(
-=======
                 while data["running"]:
                     data = await resp.json()
                     await asyncio.sleep(0.1)
                 assert data["exit_code"] == 1, data
 
     @pytest.mark.asyncio
-    async def test_kill(
->>>>>>> 4b585cd6
-        self,
-        platform_api: PlatformApiEndpoints,
-        monitoring_api: MonitoringApiEndpoints,
-        client: aiohttp.ClientSession,
-        jobs_client: JobsClient,
-<<<<<<< HEAD
+    async def test_exec_notty_stdout_shared_by_name(
+        self,
+        platform_api: PlatformApiEndpoints,
+        monitoring_api: MonitoringApiEndpoints,
+        client: aiohttp.ClientSession,
+        jobs_client: JobsClient,
         job_name: str,
         named_infinite_job: str,
         regular_user_factory: Callable[..., Awaitable[_User]],
@@ -1302,7 +1294,14 @@
         async with client.ws_connect(url2, method="POST", headers=user2.headers) as ws:
             data = await ws.receive_bytes()
             assert data == b"\x01abc\n"
-=======
+
+    @pytest.mark.asyncio
+    async def test_kill(
+        self,
+        platform_api: PlatformApiEndpoints,
+        monitoring_api: MonitoringApiEndpoints,
+        client: aiohttp.ClientSession,
+        jobs_client: JobsClient,
         infinite_job: str,
     ) -> None:
 
@@ -1333,5 +1332,4 @@
             assert response.status == 204, await response.text()
 
         result = await jobs_client.long_polling_by_job_id(infinite_job, status="failed")
-        assert result["history"]["exit_code"] == 128 + signal.SIGKILL, result
->>>>>>> 4b585cd6
+        assert result["history"]["exit_code"] == 128 + signal.SIGKILL, result